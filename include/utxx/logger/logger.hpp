//----------------------------------------------------------------------------
/// \file   logger.hpp
/// \author Serge Aleynikov
//----------------------------------------------------------------------------
/// \brief Light-weight logging of messages to configured targets.
///
/// The client supports pluggable back-ends that can write messages
/// synchronously and asyncronously to different targets.  Unsafe printf() like 
/// interface of the logger (vs. stream-based) is chosen primarily for 
/// simplisity and speed. 
/// The idea behind the logger is hargely based on the asynchronous logging 
/// project called LAMA in the jungerl.sf.net repository.
///
/// The following back-end logger plugins are currently implemented:
///  * console writer
///  * file writer
///  * asynchronous file writer
///  * syslog writer
//----------------------------------------------------------------------------
// Copyright (C) 2003-2009 Serge Aleynikov <saleyn@gmail.com>
// Created: 2009-11-25
//----------------------------------------------------------------------------
/*
***** BEGIN LICENSE BLOCK *****

This file is part of the utxx open-source project.

Copyright (C) 2009 Serge Aleynikov <saleyn@gmail.com>

This library is free software; you can redistribute it and/or
modify it under the terms of the GNU Lesser General Public
License as published by the Free Software Foundation; either
version 2.1 of the License, or (at your option) any later version.

This library is distributed in the hope that it will be useful,
but WITHOUT ANY WARRANTY; without even the implied warranty of
MERCHANTABILITY or FITNESS FOR A PARTICULAR PURPOSE.  See the GNU
Lesser General Public License for more details.

You should have received a copy of the GNU Lesser General Public
License along with this library; if not, write to the Free Software
Foundation, Inc., 59 Temple Place, Suite 330, Boston, MA  02111-1307  USA

***** END LICENSE BLOCK *****
*/
#pragma  once

#include <stdarg.h>
#include <stdio.h>
#include <utxx/function.hpp>
#include <utxx/delegate.hpp>
#include <utxx/delegate/event.hpp>
#include <utxx/compiler_hints.hpp>
#include <utxx/config_tree.hpp>
#include <utxx/concurrent_mpsc_queue.hpp>
#include <utxx/logger/logger_enums.hpp>
#include <utxx/synch.hpp>
#include <thread>
#include <mutex>

#ifndef _MSC_VER
#   include <utxx/synch.hpp>
#   include <utxx/high_res_timer.hpp>
#   include <utxx/timestamp.hpp>
#include <utxx/persist_array.hpp>
#endif

<<<<<<< HEAD
namespace utxx { 

#ifdef _MSC_VER

#define LOG_TRACE5(Fmt, ...)
#define LOG_TRACE4(Fmt, ...)
#define LOG_TRACE3(Fmt, ...)
#define LOG_TRACE2(Fmt, ...)
#define LOG_TRACE1(Fmt, ...)
#define LOG_DEBUG(Fmt, ...)      printf(Fmt, ##__VA_ARGS__);
#define LOG_INFO(Fmt, ...)       printf(Fmt, ##__VA_ARGS__);
#define LOG_WARNING(Fmt, ...)    printf(Fmt, ##__VA_ARGS__);
#define LOG_ERROR(Fmt, ...)      printf(Fmt, ##__VA_ARGS__);
#define LOG_FATAL(Fmt, ...)      printf(Fmt, ##__VA_ARGS__);
#define LOG_ALERT(Fmt, ...)      printf(Fmt, ##__VA_ARGS__);

#define LOG_CAT_TRACE5(Cat, Fmt, ...)
#define LOG_CAT_TRACE4(Cat, Fmt, ...)
#define LOG_CAT_TRACE3(Cat, Fmt, ...)
#define LOG_CAT_TRACE2(Cat, Fmt, ...)
#define LOG_CAT_TRACE1(Cat, Fmt, ...)
#define LOG_CAT_DEBUG (Cat, Fmt, ...)     printf(Fmt, ##__VA_ARGS__);
#define LOG_CAT_INFO  (Cat, Fmt, ...)     printf(Fmt, ##__VA_ARGS__);
#define LOG_CAT_WARNING(Cat, Fmt, ...)    printf(Fmt, ##__VA_ARGS__);
#define LOG_CAT_ERROR (Cat, Fmt, ...)     printf(Fmt, ##__VA_ARGS__);
#define LOG_CAT_FATAL (Cat, Fmt, ...)     printf(Fmt, ##__VA_ARGS__);
#define LOG_CAT_ALERT (Cat, Fmt, ...)     printf(Fmt, ##__VA_ARGS__);

#define UTXX_LOG(Level) std::cout

=======
#ifndef UTXX_SKIP_LOG_MACROS
#ifdef  UTXX_LOGGER_NAMESPACE_PREFIX
#   define UTXX_LOG_TRACE4(Fmt,  ...)         UTXX_CLOG(LEVEL_TRACE4 , "",  Fmt, ##__VA_ARGS__)
#   define UTXX_LOG_TRACE3(Fmt,  ...)         UTXX_CLOG(LEVEL_TRACE3 , "",  Fmt, ##__VA_ARGS__)
#   define UTXX_LOG_TRACE2(Fmt,  ...)         UTXX_CLOG(LEVEL_TRACE2 , "",  Fmt, ##__VA_ARGS__)
#   define UTXX_LOG_TRACE1(Fmt,  ...)         UTXX_CLOG(LEVEL_TRACE1 , "",  Fmt, ##__VA_ARGS__)
#   define UTXX_LOG_DEBUG(Fmt,   ...)         UTXX_CLOG(LEVEL_DEBUG  , "",  Fmt, ##__VA_ARGS__)
#   define UTXX_LOG_INFO(Fmt,    ...)         UTXX_CLOG(LEVEL_INFO   , "",  Fmt, ##__VA_ARGS__)
#   define UTXX_LOG_WARNING(Fmt, ...)         UTXX_CLOG(LEVEL_WARNING, "",  Fmt, ##__VA_ARGS__)
#   define UTXX_LOG_ERROR(Fmt,   ...)         UTXX_CLOG(LEVEL_ERROR  , "",  Fmt, ##__VA_ARGS__)
#   define UTXX_LOG_FATAL(Fmt,   ...)         UTXX_CLOG(LEVEL_FATAL  , "",  Fmt, ##__VA_ARGS__)
#   define UTXX_LOG_ALERT(Fmt,   ...)         UTXX_CLOG(LEVEL_ALERT  , "",  Fmt, ##__VA_ARGS__)

#   define UTXX_LOG_CAT_TRACE4( Cat,Fmt, ...) UTXX_CLOG(LEVEL_TRACE4 , Cat, Fmt, ##__VA_ARGS__)
#   define UTXX_LOG_CAT_TRACE3( Cat,Fmt, ...) UTXX_CLOG(LEVEL_TRACE3 , Cat, Fmt, ##__VA_ARGS__)
#   define UTXX_LOG_CAT_TRACE2( Cat,Fmt, ...) UTXX_CLOG(LEVEL_TRACE2 , Cat, Fmt, ##__VA_ARGS__)
#   define UTXX_LOG_CAT_TRACE1( Cat,Fmt, ...) UTXX_CLOG(LEVEL_TRACE1 , Cat, Fmt, ##__VA_ARGS__)
#   define UTXX_LOG_CAT_DEBUG(  Cat,Fmt, ...) UTXX_CLOG(LEVEL_DEBUG  , Cat, Fmt, ##__VA_ARGS__)
#   define UTXX_LOG_CAT_INFO(   Cat,Fmt, ...) UTXX_CLOG(LEVEL_INFO   , Cat, Fmt, ##__VA_ARGS__)
#   define UTXX_LOG_CAT_WARNING(Cat,Fmt, ...) UTXX_CLOG(LEVEL_WARNING, Cat, Fmt, ##__VA_ARGS__)
#   define UTXX_LOG_CAT_ERROR(  Cat,Fmt, ...) UTXX_CLOG(LEVEL_ERROR  , Cat, Fmt, ##__VA_ARGS__)
#   define UTXX_LOG_CAT_FATAL(  Cat,Fmt, ...) UTXX_CLOG(LEVEL_FATAL  , Cat, Fmt, ##__VA_ARGS__)
#   define UTXX_LOG_CAT_ALERT(  Cat,Fmt, ...) UTXX_CLOG(LEVEL_ALERT  , Cat, Fmt, ##__VA_ARGS__)
>>>>>>> f6c3d060
#else
#   define LOG_TRACE4(Fmt,  ...)              UTXX_CLOG(LEVEL_TRACE4 , "",  Fmt, ##__VA_ARGS__)
#   define LOG_TRACE3(Fmt,  ...)              UTXX_CLOG(LEVEL_TRACE3 , "",  Fmt, ##__VA_ARGS__)
#   define LOG_TRACE2(Fmt,  ...)              UTXX_CLOG(LEVEL_TRACE2 , "",  Fmt, ##__VA_ARGS__)
#   define LOG_TRACE1(Fmt,  ...)              UTXX_CLOG(LEVEL_TRACE1 , "",  Fmt, ##__VA_ARGS__)
#   define LOG_DEBUG(Fmt,   ...)              UTXX_CLOG(LEVEL_DEBUG  , "",  Fmt, ##__VA_ARGS__)
#   define LOG_INFO(Fmt,    ...)              UTXX_CLOG(LEVEL_INFO   , "",  Fmt, ##__VA_ARGS__)
#   define LOG_WARNING(Fmt, ...)              UTXX_CLOG(LEVEL_WARNING, "",  Fmt, ##__VA_ARGS__)
#   define LOG_ERROR(Fmt,   ...)              UTXX_CLOG(LEVEL_ERROR  , "",  Fmt, ##__VA_ARGS__)
#   define LOG_FATAL(Fmt,   ...)              UTXX_CLOG(LEVEL_FATAL  , "",  Fmt, ##__VA_ARGS__)
#   define LOG_ALERT(Fmt,   ...)              UTXX_CLOG(LEVEL_ALERT  , "",  Fmt, ##__VA_ARGS__)

#   define LOG_CAT_TRACE4( Cat,Fmt, ...)      UTXX_CLOG(LEVEL_TRACE4 , Cat, Fmt, ##__VA_ARGS__)
#   define LOG_CAT_TRACE3( Cat,Fmt, ...)      UTXX_CLOG(LEVEL_TRACE3 , Cat, Fmt, ##__VA_ARGS__)
#   define LOG_CAT_TRACE2( Cat,Fmt, ...)      UTXX_CLOG(LEVEL_TRACE2 , Cat, Fmt, ##__VA_ARGS__)
#   define LOG_CAT_TRACE1( Cat,Fmt, ...)      UTXX_CLOG(LEVEL_TRACE1 , Cat, Fmt, ##__VA_ARGS__)
#   define LOG_CAT_DEBUG(  Cat,Fmt, ...)      UTXX_CLOG(LEVEL_DEBUG  , Cat, Fmt, ##__VA_ARGS__)
#   define LOG_CAT_INFO(   Cat,Fmt, ...)      UTXX_CLOG(LEVEL_INFO   , Cat, Fmt, ##__VA_ARGS__)
#   define LOG_CAT_WARNING(Cat,Fmt, ...)      UTXX_CLOG(LEVEL_WARNING, Cat, Fmt, ##__VA_ARGS__)
#   define LOG_CAT_ERROR(  Cat,Fmt, ...)      UTXX_CLOG(LEVEL_ERROR  , Cat, Fmt, ##__VA_ARGS__)
#   define LOG_CAT_FATAL(  Cat,Fmt, ...)      UTXX_CLOG(LEVEL_FATAL  , Cat, Fmt, ##__VA_ARGS__)
#   define LOG_CAT_ALERT(  Cat,Fmt, ...)      UTXX_CLOG(LEVEL_ALERT  , Cat, Fmt, ##__VA_ARGS__)
#endif  // UTXX_LOGGER_NAMESPACE_PREFIX
#endif  // UTXX_SKIP_LOG_MACROS

/// We use the macro trickery below to implemenet a UTXX_LOG() macro that
/// can optionally take the category as the second macro argument. The idea
/// is to use a macro chooser that takes __VA_ARGS__ to select the
/// UTXX_LOG_N_ARGS() macro depending on whether it was called with one
/// or two arguments:
#define UTXX_LOG_1_ARGS(Level) \
    utxx::logger::msg_streamer(LEVEL_##Level, "", UTXX_FILE_SRC_LOCATION)
#define UTXX_LOG_2_ARGS(Level, Cat) \
    utxx::logger::msg_streamer(LEVEL_##Level, Cat, UTXX_FILE_SRC_LOCATION)

#define UTXX_GET_3RD_ARG(arg1, arg2, arg3, ...) arg3
#define UTXX_LOG_MACRO_CHOOSER(...) \
        UTXX_GET_3RD_ARG(__VA_ARGS__, UTXX_LOG_2_ARGS, UTXX_LOG_1_ARGS)

//------------------------------------------------------------------------------
/// In all <LOG_*> macros <FmtArgs> are parameter lists with signature of
/// the <printf> function: <(const char* fmt, ...)>
<<<<<<< HEAD
#ifndef UTXX_SKIP_LOG_MACROS
typedef log_msg_info _lim;
#define LOG_TRACE5(Fmt, ...)  do { \
    utxx::_lim(utxx::logger::instance(), utxx::LEVEL_TRACE5 , \
        UTXX_FILE_SRC_LOCATION).log(Fmt, ##__VA_ARGS__); } while(0)
#define LOG_TRACE4(Fmt, ...)  do { \
    utxx::_lim(utxx::logger::instance(), utxx::LEVEL_TRACE4 , \
        UTXX_FILE_SRC_LOCATION).log(Fmt, ##__VA_ARGS__); } while(0)
#define LOG_TRACE3(Fmt, ...)  do { \
    utxx::_lim(utxx::logger::instance(), utxx::LEVEL_TRACE3 , \
        UTXX_FILE_SRC_LOCATION).log(Fmt, ##__VA_ARGS__); } while(0)
#define LOG_TRACE2(Fmt, ...)  do { \
    utxx::_lim(utxx::logger::instance(), utxx::LEVEL_TRACE2 , \
        UTXX_FILE_SRC_LOCATION).log(Fmt, ##__VA_ARGS__); } while(0)
#define LOG_TRACE1(Fmt, ...)  do { \
    utxx::_lim(utxx::logger::instance(), utxx::LEVEL_TRACE1 , \
        UTXX_FILE_SRC_LOCATION).log(Fmt, ##__VA_ARGS__); } while(0)
#define LOG_DEBUG(Fmt, ...)   do { \
    utxx::_lim(utxx::logger::instance(), utxx::LEVEL_DEBUG  , \
        UTXX_FILE_SRC_LOCATION).log(Fmt, ##__VA_ARGS__); } while(0)
#define LOG_INFO(Fmt, ...)    do { \
    utxx::_lim(utxx::logger::instance(), utxx::LEVEL_INFO   , \
        UTXX_FILE_SRC_LOCATION).log(Fmt, ##__VA_ARGS__); } while(0)
#define LOG_WARNING(Fmt, ...) do { \
    utxx::_lim(utxx::logger::instance(), utxx::LEVEL_WARNING, \
        UTXX_FILE_SRC_LOCATION).log(Fmt, ##__VA_ARGS__); } while(0)
#define LOG_ERROR(Fmt, ...)   do { \
    utxx::_lim(utxx::logger::instance(), utxx::LEVEL_ERROR  , \
        UTXX_FILE_SRC_LOCATION).log(Fmt, ##__VA_ARGS__); } while(0)
#define LOG_FATAL(Fmt, ...)   do { \
    utxx::_lim(utxx::logger::instance(), utxx::LEVEL_FATAL  , \
        UTXX_FILE_SRC_LOCATION).log(Fmt, ##__VA_ARGS__); \
    utxx::logger::instance().finalize(); exit(1); } while(0)
#define LOG_ALERT(Fmt, ...)   do { \
    utxx::_lim(utxx::logger::instance(), utxx::LEVEL_ALERT  , \
        UTXX_FILE_SRC_LOCATION).log(Fmt, ##__VA_ARGS__); } while(0)

#define LOG_CAT_TRACE5(Cat, Fmt, ...)  do { \
    utxx::_lim(utxx::LEVEL_TRACE5 , Cat, UTXX_FILE_SRC_LOCATION).log(Fmt, ##__VA_ARGS__); } while(0)
#define LOG_CAT_TRACE4(Cat, Fmt, ...)  do { \
    utxx::_lim(utxx::LEVEL_TRACE4 , Cat, UTXX_FILE_SRC_LOCATION).log(Fmt, ##__VA_ARGS__); } while(0)
#define LOG_CAT_TRACE3(Cat, Fmt, ...)  do { \
    utxx::_lim(utxx::LEVEL_TRACE3 , Cat, UTXX_FILE_SRC_LOCATION).log(Fmt, ##__VA_ARGS__); } while(0)
#define LOG_CAT_TRACE2(Cat, Fmt, ...)  do { \
    utxx::_lim(utxx::LEVEL_TRACE2 , Cat, UTXX_FILE_SRC_LOCATION).log(Fmt, ##__VA_ARGS__); } while(0)
#define LOG_CAT_TRACE1(Cat, Fmt, ...)  do { \
    utxx::_lim(utxx::LEVEL_TRACE1 , Cat, UTXX_FILE_SRC_LOCATION).log(Fmt, ##__VA_ARGS__); } while(0)
#define LOG_CAT_DEBUG(Cat, Fmt, ...)   do { \
    utxx::_lim(utxx::LEVEL_DEBUG  , Cat, UTXX_FILE_SRC_LOCATION).log(Fmt, ##__VA_ARGS__); } while(0)
#define LOG_CAT_INFO(Cat, Fmt, ...)    do { \
    utxx::_lim(utxx::LEVEL_INFO   , Cat, UTXX_FILE_SRC_LOCATION).log(Fmt, ##__VA_ARGS__); } while(0)
#define LOG_CAT_WARNING(Cat, Fmt, ...) do { \
    utxx::_lim(utxx::LEVEL_WARNING, Cat, UTXX_FILE_SRC_LOCATION).log(Fmt, ##__VA_ARGS__); } while(0)
#define LOG_CAT_ERROR(Cat, Fmt, ...)   do { \
    utxx::_lim(utxx::LEVEL_ERROR  , Cat, UTXX_FILE_SRC_LOCATION).log(Fmt, ##__VA_ARGS__); } while(0)
#define LOG_CAT_FATAL(Cat, Fmt, ...)   do { \
    utxx::_lim(utxx::LEVEL_FATAL  , Cat, UTXX_FILE_SRC_LOCATION).log(Fmt, ##__VA_ARGS__); \
    utxx::logger::instance().finalize(); exit(1); } while(0)
#define LOG_CAT_ALERT(Cat, Fmt, ...)   do { \
    utxx::_lim(utxx::LEVEL_ALERT  , Cat, UTXX_FILE_SRC_LOCATION).log(Fmt, ##__VA_ARGS__); } while(0)

#define UTXX_LOG(Level) \
        utxx::_lim(utxx::logger::instance(), utxx::LEVEL_##Level, \
                   UTXX_FILE_SRC_LOCATION)
#endif
=======
//------------------------------------------------------------------------------
#define UTXX_CLOG(Level, Cat, Fmt, ...) \
    utxx::logger::instance().logfmt(Level, Cat, UTXX_FILE_SRC_LOCATION, Fmt, ##__VA_ARGS__)
>>>>>>> f6c3d060

//------------------------------------------------------------------------------
/// Suppost for streaming version of the logger
//------------------------------------------------------------------------------
#define UTXX_LOG(Level, ...) \
    UTXX_LOG_MACRO_CHOOSER(Level, ##__VA_ARGS__)(Level, ##__VA_ARGS__)

<<<<<<< HEAD
=======
namespace utxx {

struct logger_impl;

>>>>>>> f6c3d060
/// Logging class that supports pluggable back-ends responsible for handling
/// log messages. Examples of backends are implemented in the logger_impl_console,
/// logger_impl_file, logger_impl_async_file classes.
struct logger : boost::noncopyable {
    friend class logger_impl;
    enum {
        NLEVELS = log<(int)LEVEL_ALERT, 2>::value
                - log<(int)LEVEL_TRACE, 2>::value + 1
    };

    static const char* log_level_to_str(log_level level) noexcept;
    static size_t      log_level_size  (log_level level) noexcept;
    static std::string log_levels_to_str(int a_levels)   noexcept;
    /// Convert a <level> to the slot number in the <m_sig_msg> array
    static int         level_to_signal_slot(log_level level) noexcept;
    /// Convert a <level> to the slot number in the <m_sig_msg> array
    static log_level   signal_slot_to_level(int slot) noexcept;

    typedef boost::shared_ptr<logger_impl>  impl;
    typedef std::vector<impl>               implementations_vector;

    using char_function  = function<int (char* a_buf, size_t a_size)>;
    using str_function   = function
        <std::string (const char* pfx, size_t plen, const char* sfx, size_t slen)>;

    enum class payload_t { STR_FUN, CHAR_FUN, STR };

    class msg {
        time_val      m_timestamp;
        log_level     m_level;
        std::string   m_category;
        std::size_t   m_src_loc_len;
        const char*   m_src_location;
        payload_t     m_type;

        union U {
            char_function  cf;
            str_function   sf;
            std::string    str;
            U() : cf(nullptr) {}
            U(const char_function& f) : cf(f)  {}
            U(const str_function&  f) : sf(f)  {}
            U(const std::string&   f) : str(f) {}
            ~U() {}
        } m_fun;

        friend class logger;

        template <typename Fun>
        msg(log_level a_ll, const std::string& a_category, payload_t a_type,
            const Fun& a_fun, const char* a_src_loc, std::size_t a_sloc_len)
            : m_timestamp   (now_utc())
            , m_level       (a_ll)
            , m_category    (a_category)
            , m_src_loc_len (a_sloc_len)
            , m_src_location(a_src_loc)
            , m_type        (a_type)
            , m_fun         (a_fun)
        {}

    public:

        msg(log_level a_ll, const std::string& a_category,
            const char_function& a_fun, const char* a_src_loc, std::size_t a_sloc_len)
            : msg(a_ll, a_category, payload_t::CHAR_FUN, a_fun, a_src_loc, a_sloc_len)
        {}

        msg(log_level a_ll, const std::string& a_category,
            const str_function& a_fun, const char* a_src_loc, std::size_t a_sloc_len)
            : msg(a_ll, a_category, payload_t::STR_FUN, a_fun, a_src_loc, a_sloc_len)
        {}

        template <int N>
        msg(log_level a_ll, const std::string& a_category,
            const str_function& a_fun, const char (&a_src_loc)[N])
            : msg(a_ll, a_category, payload_t::STR_FUN, a_fun, a_src_loc, N-1)
        {}

        template <int N>
        msg(log_level a_ll, const std::string& a_category,
            const std::string& a_str, const char (&a_src_loc)[N])
            : msg(a_ll, a_category, payload_t::STR, a_str, a_src_loc, N-1)
        {}

        msg(log_level a_ll, const std::string& a_category,
            const std::string& a_str, const char* a_src_loc, std::size_t a_sloc_len)
            : msg(a_ll, a_category, payload_t::STR, a_str, a_src_loc, a_sloc_len)
        {}

        ~msg() {
            switch (m_type) {
                case payload_t::STR_FUN:  m_fun.sf = nullptr;  break;
                case payload_t::CHAR_FUN: m_fun.cf = nullptr;  break;
                case payload_t::STR:      m_fun.str.~basic_string(); break;
            }
        }

        time_val      timestamp   () const { return m_timestamp;    }
        log_level     level       () const { return m_level;        }
        std::string   category    () const { return m_category;     }
        std::size_t   src_loc_len () const { return m_src_loc_len;  }
        const char*   src_location() const { return m_src_location; }
        payload_t     type        () const { return m_type;         }
    };

    struct msg_streamer {
        detail::basic_buffered_print<512> data;
        log_level                         level;
        std::string                       category;
        const char*                       src_loc;
        size_t                            src_loc_len;

        template <int N>
        msg_streamer(log_level a_ll, const std::string& a_cat, const char (&a_src_loc)[N])
            : level(a_ll), category(a_cat), src_loc(a_src_loc), src_loc_len(N-1)
        {}

        /// Helper class used to implement streaming support in the logger.
        /// It makes it possible to write:
        /// \code
        /// msg_streamer(LEVEL_DEBUG, "") << 1 << "test" << std::endl;
        /// \endcode
        class helper {
            msg_streamer* m_ms;
            mutable bool  m_last;
        public:
            helper(msg_streamer* a)
                : m_ms  (a)
                , m_last(true)
            {}

            helper(const helper* a_rhs) noexcept
                : m_ms  (a_rhs->m_ms)
                , m_last(a_rhs->m_last)
            {
                a_rhs->m_last = false;
            }

            ~helper() {
                if (!m_last)
                    return;
                m_ms->data.chop('\n');
                logger::instance().dolog
                    (m_ms->level,       m_ms->category,
                     m_ms->data.c_str(),m_ms->data.size(),
                     m_ms->src_loc,     m_ms->src_loc_len);
            }

            template <typename T>
            helper operator<< (T&& a) {
                m_ms->data.print(std::forward<T>(a));
                return helper(this);
            }

            template <typename T>
            helper operator<< (const T& a) {
                m_ms->data.print(a);
                return helper(this);
            }

            helper operator<<(helper& (*Manipulator)(helper&)) {
                Manipulator(*this);
                return helper(this);
            }
        };

        template <class T>
        helper operator<< (T&& a) {
            return helper(this) << a;
        }
    };

    typedef delegate
        <void (const msg& a_msg, const char* a_buf, size_t a_size)
               throw(io_error)>
        on_msg_delegate_t;

    // Maps macros to values that can be used in configuration
    typedef std::map<std::string, std::string> macro_var_map;

private:
    using concurrent_queue = concurrent_mpsc_queue<msg>;
    using signal_delegate  = signal<on_msg_delegate_t>;

    std::unique_ptr<std::thread>    m_thread;
    concurrent_queue                m_queue;
    bool                            m_abort;
    bool                            m_initialized;
    futex                           m_event;
    std::mutex                      m_mutex;
    struct timespec                 m_wait_timeout;

    signal_delegate                 m_sig_slot[NLEVELS];
    unsigned int                    m_level_filter;
    implementations_vector          m_implementations;
    stamp_type                      m_timestamp_type;
    char                            m_src_location[256];
    bool                            m_show_location;
    bool                            m_show_ident;
    std::string                     m_ident;
    bool                            m_silent_finish;
    macro_var_map                   m_macro_var_map;


    std::function<void (const char* a_reason)> m_error;

    void  do_finalize();

    char* format_header(const msg& a_msg, char* a_buf, const char* a_end);
    char* format_footer(const msg& a_msg, char* a_buf, const char* a_end);

    /// @return <true> if log <level> is enabled.
    bool is_enabled(log_level level) const {
        return (m_level_filter & (unsigned int)level) != 0;
    }

    void set_timestamp(char* buf, time_t seconds) const;

    /// To be called by <logger_impl> child to register a delegate to be
    /// invoked on a call to LOG_*() macros.
    /// @return Id assigned to the message logger, which is to be used
    ///         in the remove_msg_logger call to release the event sink.
    int add(log_level level, on_msg_delegate_t subscriber);

    /// To be called by <logger_impl> child to unregister a delegate
    void remove(log_level a_lvl, int a_id);

    void dolog_msg(const msg& a_msg);

    void run();

<<<<<<< HEAD
    void do_log(const log_msg_info& a_info);
=======
    template<typename Fun>
    bool dolog(log_level a_level, const std::string& a_cat, const Fun& a_fun,
              const char* a_src_loc, std::size_t a_src_loc_len);

    bool dolog(log_level   a_ll,  const std::string& a_cat,
               const char* a_buf,     std::size_t    a_size,
               const char* a_src_loc, std::size_t    a_src_loc_len);
>>>>>>> f6c3d060

    friend class log_msg_info;

public:
    static logger& instance() {
        static logger s_logger;
        return s_logger;
    }

    logger()
        : m_abort(false), m_initialized(false)
        , m_level_filter(LEVEL_NO_DEBUG), m_timestamp_type(TIME)
        , m_show_location(true), m_show_ident(false), m_silent_finish(false)
    {}
    ~logger() { finalize(); }

    /// @return vector of active back-end logging implementations
    const implementations_vector&  implementations() const;

    /// \brief Call to initialize the logger by reading configuration from file.
    /// Supported file formats: {scon, info, xml}. The file format is determined
    /// by the extension (".config|.conf" - SCON; ".info" - INFO; ".xml" - XML).
    void init(const char* filename);

    /// Call to initialize the logger from a configuration container.
    void init(const config_tree& a_cfg);

    /// Called on destruction/reinitialization of the logger.
    void finalize();

    /// Delete logger back-end implementation identified by \a a_name
    ///
    /// This method is not thread-safe!
    void delete_impl(const std::string& a_name);

    /// Set program identifier to be used in the log output.
    void set_ident(const char* ident) { m_ident = ident; }

    /// Set filter mask to allow only selected log_levels to be included
    /// in the log.
    void set_level_filter(log_level a_level);

    /// Set filter mask to allow log_levels above or equal to \a a_level
    /// to be included in the log.
    void set_min_level_filter(log_level a_level);

    /// Set an error handler delegate to fire when there is an error
    /// instead of throwing run-time exceptions.  Note that the handler
    /// may be called from different threads so it has to be thread-safe.
    void set_error_handler(boost::function<void (const char*)>& eh) { m_error = eh; }

    // FIXME: macros are temporary experimental feature that will be
    // replaces in a future release

    /// Macro name->value mapping that can be used in configuration
    const macro_var_map& macros() const { return m_macro_var_map; }
    /// Add a macro value
    void  add_macro(const std::string& a_macro, const std::string& a_value);
    /// Replace all macros in a string that are found in macros() dictionary.
    std::string replace_macros(const std::string& a_value) const;

    /// Set the timestamp type to use in log files.
    /// @param ts the timestamp type.
    void timestamp_type(stamp_type ts) { m_timestamp_type = ts; }

    /// @return format type of timestamp written to log
    stamp_type  timestamp_type() const { return m_timestamp_type; }

    /// @return true if ident display is enabled by default.
    bool        show_ident()     const { return m_show_ident; }
    /// @return true if source location display is enabled by default.
    bool        show_location()  const { return m_show_location; }

    /// Get program identifier to be used in the log output.
    const std::string&  ident()  const { return m_ident; }
    /// Set program identifier to be used in the log output.
    void  ident(const std::string& a_ident) { m_ident = a_ident; }

    /// Converts a string (e.g. "DEBUG | INFO | WARNING") sizeof(m_timestamp)-1to a bitmask of
    /// corresponding levels.  This method is used for configuration parsing
    static int parse_log_levels(const std::string& levels) throw(std::runtime_error);
    /// String representation of log levels enabled by default.  Used in config
    /// parsing.
    static const char* default_log_levels;

    /// Dump internal settings
    std::ostream& dump(std::ostream& out) const;

    /// Log a message of given log level to the registered implementations.
    /// \a a_msg will be copied to std::string and passed to another context
    /// for logging.
    /// Use the provided <LOG_*> macros instead of calling it directly.
    /// @param a_level is the log level to record
    /// @param a_category is a category of the message (use NULL if undefined).
    /// @param a_buf is the message to be logged
    /// @param a_size is the message size
    template <int N>
    bool logcs(log_level a_level, const std::string& a_category,
               const char* a_msg, size_t a_size, const char (&a_src_log)[N] = "");

    /// Log a message of given log level to the registered implementations.
    /// Logged message will be limited in size to 1024 bytes.
    /// Formatting of the resulting string to be logged happens in the caller's
    /// context, but actual message logging is handled asynchronously.
    /// Use the provided <LOG_*> macros instead of calling it directly.
    /// @param a_level is the log level to record
    /// @param a_cat is a category of the message (use NULL if undefined).
    /// @param a_fmt is the format string passed to <sprintf()>
    /// @param args is the list of optional arguments passed to <args>
<<<<<<< HEAD
    void log(const log_msg_info& a_info);

    /// Signal info/warning/error/fatal/alert level message to registered
    /// implementations.  Use the provided <LOG_*> macros instead of calling it directly.
=======
    template<int N, typename... Args>
    bool logfmt(log_level a_level, const std::string& a_cat,
              const char (&a_src_log)[N], const char* a_fmt, Args&&... a_args);

    /// Log a message of given log level to the registered implementations.
    /// Formatting of the resulting string to be logged happens in the caller's
    /// context, but actual message logging is handled asynchronously.
    /// Use the provided <LOG_*> macros instead of calling it directly.
>>>>>>> f6c3d060
    /// @param a_level is the log level to record
    /// @param a_cat is a category of the message (use NULL if undefined).
    /// @param a_fmt is the format string passed to <sprintf()>
    /// @param args is the list of optional arguments passed to <args>
    template<int N, typename... Args>
    bool logs(log_level a_level, const std::string& a_cat,
              const char (&a_src_log)[N], Args&&... a_args);

    /// Log a message of given log level to registered implementations.
    /// Use the provided <LOG_*> macros instead of calling it directly.
    /// @param a_level is the log level to record
    /// @param a_category is a category of the message (use NULL if undefined).
    /// @param a_msg is the message to be logged
    template <int N>
    bool log(log_level a_level, const std::string& a_category,
             const std::string& a_msg, const char (&a_src_log)[N] = "");

    /// Log a message of given log level to registered implementations.
    /// Invocation of \a a_fun happens in the context different from the caller's.
    /// Use the provided <LOG_*> macros instead of calling it directly.
    /// @param a_level   is the log level to record
    /// @param a_cat     is a category of the message (use NULL if undefined).
    /// @param a_fun     lambda that formats captured expression to a
    ///                  string/buffer (see char_funciton or str_function types).
    ///                  The function will be called in the context of another
    ///                  thread, so capture any variables by reference!
    /// @param a_src_loc is the source file/line location which is obtained by
    ///                  using UTXX_SRC_LOCATION macro.
    template<typename Fun, int N>
    bool async_logf(log_level a_level, const std::string& a_cat, const Fun& a_fun,
              const char (&a_src_loc)[N])
    { return dolog(a_level, a_cat, a_fun, a_src_loc, N); }

    /// Log a message of given log level message to registered implementations.
    /// Arguments \a args are copied by value to a lambda that is executed
    /// in the context different from the caller's.
    /// Use the provided <LOG_*> macros instead of calling it directly.
    /// @param a_level is the log level to record
    /// @param a_cat   is a category of the message (use NULL if undefined).
    /// @param args are the arguments to be converted to buffer and logged as string
    template<typename... Args>
    bool async_logs(log_level a_level, const std::string& a_cat, Args&&... args)
    { return async_logs(a_level, a_cat, "", std::forward<Args>(args)...); }

    /// Log a message of given log level message to registered implementations.
    /// Arguments \a args are copied by value to a lambda that is executed
    /// in the context different from the caller's.
    /// Use the provided <LOG_*> macros instead of calling it directly.
    /// @param a_level is the log level to record
    /// @param a_category is a category of the message (use NULL if undefined).
    /// @param args are the arguments to be converted to buffer and logged as string
    template<int N, typename... Args>
    bool async_logs(log_level a_level, const std::string& a_category,
                    const char (&a_src_log)[N], Args&&... args);

    /// Asynchronously log a message of given log level message to registered
    /// implementations.
    /// Use the provided <LOG_*> macros instead of calling it directly.
    /// Arguments \a args are copied by value to a lambda that is executed
    /// in the context different from the caller's.
    /// @param a_level is the log level to record
    /// @param a_cat is a category of the message (use NULL if undefined).
    /// @param a_fmt is the format string passed to <sprintf()>
    /// @param args is the list of optional arguments passed to <args>
    template<int N, typename... Args>
    bool async_logfmt(log_level a_level, const std::string& a_cat,
                      const char (&a_src_log)[N], const char* a_fmt,
                      Args&&... a_args);
};

// Logger back-end implementations must derive from this class.
struct logger_impl {
    logger_impl();
    virtual ~logger_impl();

    /// Name of the logger
    virtual const std::string& name() const = 0;

    virtual bool init(const variant_tree& a_config)
        throw(badarg_error, io_error) = 0;

    /// Dump all settings to stream
    virtual std::ostream& dump(std::ostream& out, const std::string& a_prefix) const = 0;

    /// Called by logger upon reading initialization from configuration
    void set_log_mgr(logger* a_log_mgr) { m_log_mgr = a_log_mgr; }

    /// To be called by <logger_impl> child to register a delegate to be
    /// invoked on a call to LOG_*() macros.
    /// @return Id assigned to the message logger, which is to be used
    ///         in the remove_msg_logger call to release the event sink.
    void add(log_level level, logger::on_msg_delegate_t subscriber);

    friend bool operator==(const logger_impl& a, const logger_impl& b) {
        return a.name() == b.name();
    };
    friend bool operator!=(const logger_impl& a, const logger_impl& b) {
        return a.name() != b.name();
    };
protected:
    logger* m_log_mgr;
    int     m_msg_sink_id[logger::NLEVELS]; // Message sink identifiers in the loggers' signal

    //void do_log(const log_msg_info<>& a_info);
};

} // namespace utxx

namespace std {

    /// Write a newline to the buffered_print object
    inline utxx::logger::msg_streamer::helper&
    endl(utxx::logger::msg_streamer::helper& a_out)
    { a_out << '\n'; return a_out; }

    inline utxx::logger::msg_streamer::helper&
    ends(utxx::logger::msg_streamer::helper& a_out)
    { a_out << '\0'; return a_out; }

    inline utxx::logger::msg_streamer::helper&
    flush(utxx::logger::msg_streamer::helper& a_out)
    { return a_out; }
}

#include <utxx/logger/logger.ipp> // Logger implementation<|MERGE_RESOLUTION|>--- conflicted
+++ resolved
@@ -65,85 +65,53 @@
 #include <utxx/persist_array.hpp>
 #endif
 
-<<<<<<< HEAD
-namespace utxx { 
-
-#ifdef _MSC_VER
-
-#define LOG_TRACE5(Fmt, ...)
-#define LOG_TRACE4(Fmt, ...)
-#define LOG_TRACE3(Fmt, ...)
-#define LOG_TRACE2(Fmt, ...)
-#define LOG_TRACE1(Fmt, ...)
-#define LOG_DEBUG(Fmt, ...)      printf(Fmt, ##__VA_ARGS__);
-#define LOG_INFO(Fmt, ...)       printf(Fmt, ##__VA_ARGS__);
-#define LOG_WARNING(Fmt, ...)    printf(Fmt, ##__VA_ARGS__);
-#define LOG_ERROR(Fmt, ...)      printf(Fmt, ##__VA_ARGS__);
-#define LOG_FATAL(Fmt, ...)      printf(Fmt, ##__VA_ARGS__);
-#define LOG_ALERT(Fmt, ...)      printf(Fmt, ##__VA_ARGS__);
-
-#define LOG_CAT_TRACE5(Cat, Fmt, ...)
-#define LOG_CAT_TRACE4(Cat, Fmt, ...)
-#define LOG_CAT_TRACE3(Cat, Fmt, ...)
-#define LOG_CAT_TRACE2(Cat, Fmt, ...)
-#define LOG_CAT_TRACE1(Cat, Fmt, ...)
-#define LOG_CAT_DEBUG (Cat, Fmt, ...)     printf(Fmt, ##__VA_ARGS__);
-#define LOG_CAT_INFO  (Cat, Fmt, ...)     printf(Fmt, ##__VA_ARGS__);
-#define LOG_CAT_WARNING(Cat, Fmt, ...)    printf(Fmt, ##__VA_ARGS__);
-#define LOG_CAT_ERROR (Cat, Fmt, ...)     printf(Fmt, ##__VA_ARGS__);
-#define LOG_CAT_FATAL (Cat, Fmt, ...)     printf(Fmt, ##__VA_ARGS__);
-#define LOG_CAT_ALERT (Cat, Fmt, ...)     printf(Fmt, ##__VA_ARGS__);
-
-#define UTXX_LOG(Level) std::cout
-
-=======
 #ifndef UTXX_SKIP_LOG_MACROS
-#ifdef  UTXX_LOGGER_NAMESPACE_PREFIX
-#   define UTXX_LOG_TRACE4(Fmt,  ...)         UTXX_CLOG(LEVEL_TRACE4 , "",  Fmt, ##__VA_ARGS__)
-#   define UTXX_LOG_TRACE3(Fmt,  ...)         UTXX_CLOG(LEVEL_TRACE3 , "",  Fmt, ##__VA_ARGS__)
-#   define UTXX_LOG_TRACE2(Fmt,  ...)         UTXX_CLOG(LEVEL_TRACE2 , "",  Fmt, ##__VA_ARGS__)
-#   define UTXX_LOG_TRACE1(Fmt,  ...)         UTXX_CLOG(LEVEL_TRACE1 , "",  Fmt, ##__VA_ARGS__)
-#   define UTXX_LOG_DEBUG(Fmt,   ...)         UTXX_CLOG(LEVEL_DEBUG  , "",  Fmt, ##__VA_ARGS__)
-#   define UTXX_LOG_INFO(Fmt,    ...)         UTXX_CLOG(LEVEL_INFO   , "",  Fmt, ##__VA_ARGS__)
-#   define UTXX_LOG_WARNING(Fmt, ...)         UTXX_CLOG(LEVEL_WARNING, "",  Fmt, ##__VA_ARGS__)
-#   define UTXX_LOG_ERROR(Fmt,   ...)         UTXX_CLOG(LEVEL_ERROR  , "",  Fmt, ##__VA_ARGS__)
-#   define UTXX_LOG_FATAL(Fmt,   ...)         UTXX_CLOG(LEVEL_FATAL  , "",  Fmt, ##__VA_ARGS__)
-#   define UTXX_LOG_ALERT(Fmt,   ...)         UTXX_CLOG(LEVEL_ALERT  , "",  Fmt, ##__VA_ARGS__)
-
-#   define UTXX_LOG_CAT_TRACE4( Cat,Fmt, ...) UTXX_CLOG(LEVEL_TRACE4 , Cat, Fmt, ##__VA_ARGS__)
-#   define UTXX_LOG_CAT_TRACE3( Cat,Fmt, ...) UTXX_CLOG(LEVEL_TRACE3 , Cat, Fmt, ##__VA_ARGS__)
-#   define UTXX_LOG_CAT_TRACE2( Cat,Fmt, ...) UTXX_CLOG(LEVEL_TRACE2 , Cat, Fmt, ##__VA_ARGS__)
-#   define UTXX_LOG_CAT_TRACE1( Cat,Fmt, ...) UTXX_CLOG(LEVEL_TRACE1 , Cat, Fmt, ##__VA_ARGS__)
-#   define UTXX_LOG_CAT_DEBUG(  Cat,Fmt, ...) UTXX_CLOG(LEVEL_DEBUG  , Cat, Fmt, ##__VA_ARGS__)
-#   define UTXX_LOG_CAT_INFO(   Cat,Fmt, ...) UTXX_CLOG(LEVEL_INFO   , Cat, Fmt, ##__VA_ARGS__)
-#   define UTXX_LOG_CAT_WARNING(Cat,Fmt, ...) UTXX_CLOG(LEVEL_WARNING, Cat, Fmt, ##__VA_ARGS__)
-#   define UTXX_LOG_CAT_ERROR(  Cat,Fmt, ...) UTXX_CLOG(LEVEL_ERROR  , Cat, Fmt, ##__VA_ARGS__)
-#   define UTXX_LOG_CAT_FATAL(  Cat,Fmt, ...) UTXX_CLOG(LEVEL_FATAL  , Cat, Fmt, ##__VA_ARGS__)
-#   define UTXX_LOG_CAT_ALERT(  Cat,Fmt, ...) UTXX_CLOG(LEVEL_ALERT  , Cat, Fmt, ##__VA_ARGS__)
->>>>>>> f6c3d060
-#else
-#   define LOG_TRACE4(Fmt,  ...)              UTXX_CLOG(LEVEL_TRACE4 , "",  Fmt, ##__VA_ARGS__)
-#   define LOG_TRACE3(Fmt,  ...)              UTXX_CLOG(LEVEL_TRACE3 , "",  Fmt, ##__VA_ARGS__)
-#   define LOG_TRACE2(Fmt,  ...)              UTXX_CLOG(LEVEL_TRACE2 , "",  Fmt, ##__VA_ARGS__)
-#   define LOG_TRACE1(Fmt,  ...)              UTXX_CLOG(LEVEL_TRACE1 , "",  Fmt, ##__VA_ARGS__)
-#   define LOG_DEBUG(Fmt,   ...)              UTXX_CLOG(LEVEL_DEBUG  , "",  Fmt, ##__VA_ARGS__)
-#   define LOG_INFO(Fmt,    ...)              UTXX_CLOG(LEVEL_INFO   , "",  Fmt, ##__VA_ARGS__)
-#   define LOG_WARNING(Fmt, ...)              UTXX_CLOG(LEVEL_WARNING, "",  Fmt, ##__VA_ARGS__)
-#   define LOG_ERROR(Fmt,   ...)              UTXX_CLOG(LEVEL_ERROR  , "",  Fmt, ##__VA_ARGS__)
-#   define LOG_FATAL(Fmt,   ...)              UTXX_CLOG(LEVEL_FATAL  , "",  Fmt, ##__VA_ARGS__)
-#   define LOG_ALERT(Fmt,   ...)              UTXX_CLOG(LEVEL_ALERT  , "",  Fmt, ##__VA_ARGS__)
-
-#   define LOG_CAT_TRACE4( Cat,Fmt, ...)      UTXX_CLOG(LEVEL_TRACE4 , Cat, Fmt, ##__VA_ARGS__)
-#   define LOG_CAT_TRACE3( Cat,Fmt, ...)      UTXX_CLOG(LEVEL_TRACE3 , Cat, Fmt, ##__VA_ARGS__)
-#   define LOG_CAT_TRACE2( Cat,Fmt, ...)      UTXX_CLOG(LEVEL_TRACE2 , Cat, Fmt, ##__VA_ARGS__)
-#   define LOG_CAT_TRACE1( Cat,Fmt, ...)      UTXX_CLOG(LEVEL_TRACE1 , Cat, Fmt, ##__VA_ARGS__)
-#   define LOG_CAT_DEBUG(  Cat,Fmt, ...)      UTXX_CLOG(LEVEL_DEBUG  , Cat, Fmt, ##__VA_ARGS__)
-#   define LOG_CAT_INFO(   Cat,Fmt, ...)      UTXX_CLOG(LEVEL_INFO   , Cat, Fmt, ##__VA_ARGS__)
-#   define LOG_CAT_WARNING(Cat,Fmt, ...)      UTXX_CLOG(LEVEL_WARNING, Cat, Fmt, ##__VA_ARGS__)
-#   define LOG_CAT_ERROR(  Cat,Fmt, ...)      UTXX_CLOG(LEVEL_ERROR  , Cat, Fmt, ##__VA_ARGS__)
-#   define LOG_CAT_FATAL(  Cat,Fmt, ...)      UTXX_CLOG(LEVEL_FATAL  , Cat, Fmt, ##__VA_ARGS__)
-#   define LOG_CAT_ALERT(  Cat,Fmt, ...)      UTXX_CLOG(LEVEL_ALERT  , Cat, Fmt, ##__VA_ARGS__)
-#endif  // UTXX_LOGGER_NAMESPACE_PREFIX
+#   define UTXX_LOG_TRACE4( Fmt, ...)     UTXX_CLOG(LEVEL_TRACE4 , "",  Fmt, ##__VA_ARGS__)
+#   define UTXX_LOG_TRACE3( Fmt, ...)     UTXX_CLOG(LEVEL_TRACE3 , "",  Fmt, ##__VA_ARGS__)
+#   define UTXX_LOG_TRACE2( Fmt, ...)     UTXX_CLOG(LEVEL_TRACE2 , "",  Fmt, ##__VA_ARGS__)
+#   define UTXX_LOG_TRACE1( Fmt, ...)     UTXX_CLOG(LEVEL_TRACE1 , "",  Fmt, ##__VA_ARGS__)
+#   define UTXX_LOG_DEBUG(  Fmt, ...)     UTXX_CLOG(LEVEL_DEBUG  , "",  Fmt, ##__VA_ARGS__)
+#   define UTXX_LOG_INFO(   Fmt, ...)     UTXX_CLOG(LEVEL_INFO   , "",  Fmt, ##__VA_ARGS__)
+#   define UTXX_LOG_WARNING(Fmt, ...)     UTXX_CLOG(LEVEL_WARNING, "",  Fmt, ##__VA_ARGS__)
+#   define UTXX_LOG_ERROR(  Fmt, ...)     UTXX_CLOG(LEVEL_ERROR  , "",  Fmt, ##__VA_ARGS__)
+#   define UTXX_LOG_FATAL(  Fmt, ...)     UTXX_CLOG(LEVEL_FATAL  , "",  Fmt, ##__VA_ARGS__)
+#   define UTXX_LOG_ALERT(  Fmt, ...)     UTXX_CLOG(LEVEL_ALERT  , "",  Fmt, ##__VA_ARGS__)
+
+#   define UTXX_CLOG_TRACE4( Cat,Fmt, ...) UTXX_CLOG(LEVEL_TRACE4 , Cat, Fmt, ##__VA_ARGS__)
+#   define UTXX_CLOG_TRACE3( Cat,Fmt, ...) UTXX_CLOG(LEVEL_TRACE3 , Cat, Fmt, ##__VA_ARGS__)
+#   define UTXX_CLOG_TRACE2( Cat,Fmt, ...) UTXX_CLOG(LEVEL_TRACE2 , Cat, Fmt, ##__VA_ARGS__)
+#   define UTXX_CLOG_TRACE1( Cat,Fmt, ...) UTXX_CLOG(LEVEL_TRACE1 , Cat, Fmt, ##__VA_ARGS__)
+#   define UTXX_CLOG_DEBUG(  Cat,Fmt, ...) UTXX_CLOG(LEVEL_DEBUG  , Cat, Fmt, ##__VA_ARGS__)
+#   define UTXX_CLOG_INFO(   Cat,Fmt, ...) UTXX_CLOG(LEVEL_INFO   , Cat, Fmt, ##__VA_ARGS__)
+#   define UTXX_CLOG_WARNING(Cat,Fmt, ...) UTXX_CLOG(LEVEL_WARNING, Cat, Fmt, ##__VA_ARGS__)
+#   define UTXX_CLOG_ERROR(  Cat,Fmt, ...) UTXX_CLOG(LEVEL_ERROR  , Cat, Fmt, ##__VA_ARGS__)
+#   define UTXX_CLOG_FATAL(  Cat,Fmt, ...) UTXX_CLOG(LEVEL_FATAL  , Cat, Fmt, ##__VA_ARGS__)
+#   define UTXX_CLOG_ALERT(  Cat,Fmt, ...) UTXX_CLOG(LEVEL_ALERT  , Cat, Fmt, ##__VA_ARGS__)
+
+#ifndef  UTXX_LOGGER_RESTRICT_NAMESPACE_PREFIX
+#   define LOG_TRACE4   UTXX_LOG_TRACE4
+#   define LOG_TRACE3   UTXX_LOG_TRACE3
+#   define LOG_TRACE2   UTXX_LOG_TRACE2
+#   define LOG_TRACE1   UTXX_LOG_TRACE1
+#   define LOG_DEBUG    UTXX_LOG_DEBUG
+#   define LOG_INFO     UTXX_LOG_INFO
+#   define LOG_WARNING  UTXX_LOG_WARNING
+#   define LOG_ERROR    UTXX_LOG_ERROR
+#   define LOG_FATAL    UTXX_LOG_FATAL
+#   define LOG_ALERT    UTXX_LOG_ALERT
+
+#   define CLOG_TRACE4  UTXX_CLOG_TRACE4
+#   define CLOG_TRACE3  UTXX_CLOG_TRACE3
+#   define CLOG_TRACE2  UTXX_CLOG_TRACE2
+#   define CLOG_TRACE1  UTXX_CLOG_TRACE1
+#   define CLOG_DEBUG   UTXX_CLOG_DEBUG
+#   define CLOG_INFO    UTXX_CLOG_INFO
+#   define CLOG_WARNING UTXX_CLOG_WARNING
+#   define CLOG_ERROR   UTXX_CLOG_ERROR
+#   define CLOG_FATAL   UTXX_CLOG_FATAL
+#   define CLOG_ALERT   UTXX_CLOG_ALERT
+#endif  // UTXX_LOGGER_RESTRICT_NAMESPACE_PREFIX
+
 #endif  // UTXX_SKIP_LOG_MACROS
 
 /// We use the macro trickery below to implemenet a UTXX_LOG() macro that
@@ -163,77 +131,9 @@
 //------------------------------------------------------------------------------
 /// In all <LOG_*> macros <FmtArgs> are parameter lists with signature of
 /// the <printf> function: <(const char* fmt, ...)>
-<<<<<<< HEAD
-#ifndef UTXX_SKIP_LOG_MACROS
-typedef log_msg_info _lim;
-#define LOG_TRACE5(Fmt, ...)  do { \
-    utxx::_lim(utxx::logger::instance(), utxx::LEVEL_TRACE5 , \
-        UTXX_FILE_SRC_LOCATION).log(Fmt, ##__VA_ARGS__); } while(0)
-#define LOG_TRACE4(Fmt, ...)  do { \
-    utxx::_lim(utxx::logger::instance(), utxx::LEVEL_TRACE4 , \
-        UTXX_FILE_SRC_LOCATION).log(Fmt, ##__VA_ARGS__); } while(0)
-#define LOG_TRACE3(Fmt, ...)  do { \
-    utxx::_lim(utxx::logger::instance(), utxx::LEVEL_TRACE3 , \
-        UTXX_FILE_SRC_LOCATION).log(Fmt, ##__VA_ARGS__); } while(0)
-#define LOG_TRACE2(Fmt, ...)  do { \
-    utxx::_lim(utxx::logger::instance(), utxx::LEVEL_TRACE2 , \
-        UTXX_FILE_SRC_LOCATION).log(Fmt, ##__VA_ARGS__); } while(0)
-#define LOG_TRACE1(Fmt, ...)  do { \
-    utxx::_lim(utxx::logger::instance(), utxx::LEVEL_TRACE1 , \
-        UTXX_FILE_SRC_LOCATION).log(Fmt, ##__VA_ARGS__); } while(0)
-#define LOG_DEBUG(Fmt, ...)   do { \
-    utxx::_lim(utxx::logger::instance(), utxx::LEVEL_DEBUG  , \
-        UTXX_FILE_SRC_LOCATION).log(Fmt, ##__VA_ARGS__); } while(0)
-#define LOG_INFO(Fmt, ...)    do { \
-    utxx::_lim(utxx::logger::instance(), utxx::LEVEL_INFO   , \
-        UTXX_FILE_SRC_LOCATION).log(Fmt, ##__VA_ARGS__); } while(0)
-#define LOG_WARNING(Fmt, ...) do { \
-    utxx::_lim(utxx::logger::instance(), utxx::LEVEL_WARNING, \
-        UTXX_FILE_SRC_LOCATION).log(Fmt, ##__VA_ARGS__); } while(0)
-#define LOG_ERROR(Fmt, ...)   do { \
-    utxx::_lim(utxx::logger::instance(), utxx::LEVEL_ERROR  , \
-        UTXX_FILE_SRC_LOCATION).log(Fmt, ##__VA_ARGS__); } while(0)
-#define LOG_FATAL(Fmt, ...)   do { \
-    utxx::_lim(utxx::logger::instance(), utxx::LEVEL_FATAL  , \
-        UTXX_FILE_SRC_LOCATION).log(Fmt, ##__VA_ARGS__); \
-    utxx::logger::instance().finalize(); exit(1); } while(0)
-#define LOG_ALERT(Fmt, ...)   do { \
-    utxx::_lim(utxx::logger::instance(), utxx::LEVEL_ALERT  , \
-        UTXX_FILE_SRC_LOCATION).log(Fmt, ##__VA_ARGS__); } while(0)
-
-#define LOG_CAT_TRACE5(Cat, Fmt, ...)  do { \
-    utxx::_lim(utxx::LEVEL_TRACE5 , Cat, UTXX_FILE_SRC_LOCATION).log(Fmt, ##__VA_ARGS__); } while(0)
-#define LOG_CAT_TRACE4(Cat, Fmt, ...)  do { \
-    utxx::_lim(utxx::LEVEL_TRACE4 , Cat, UTXX_FILE_SRC_LOCATION).log(Fmt, ##__VA_ARGS__); } while(0)
-#define LOG_CAT_TRACE3(Cat, Fmt, ...)  do { \
-    utxx::_lim(utxx::LEVEL_TRACE3 , Cat, UTXX_FILE_SRC_LOCATION).log(Fmt, ##__VA_ARGS__); } while(0)
-#define LOG_CAT_TRACE2(Cat, Fmt, ...)  do { \
-    utxx::_lim(utxx::LEVEL_TRACE2 , Cat, UTXX_FILE_SRC_LOCATION).log(Fmt, ##__VA_ARGS__); } while(0)
-#define LOG_CAT_TRACE1(Cat, Fmt, ...)  do { \
-    utxx::_lim(utxx::LEVEL_TRACE1 , Cat, UTXX_FILE_SRC_LOCATION).log(Fmt, ##__VA_ARGS__); } while(0)
-#define LOG_CAT_DEBUG(Cat, Fmt, ...)   do { \
-    utxx::_lim(utxx::LEVEL_DEBUG  , Cat, UTXX_FILE_SRC_LOCATION).log(Fmt, ##__VA_ARGS__); } while(0)
-#define LOG_CAT_INFO(Cat, Fmt, ...)    do { \
-    utxx::_lim(utxx::LEVEL_INFO   , Cat, UTXX_FILE_SRC_LOCATION).log(Fmt, ##__VA_ARGS__); } while(0)
-#define LOG_CAT_WARNING(Cat, Fmt, ...) do { \
-    utxx::_lim(utxx::LEVEL_WARNING, Cat, UTXX_FILE_SRC_LOCATION).log(Fmt, ##__VA_ARGS__); } while(0)
-#define LOG_CAT_ERROR(Cat, Fmt, ...)   do { \
-    utxx::_lim(utxx::LEVEL_ERROR  , Cat, UTXX_FILE_SRC_LOCATION).log(Fmt, ##__VA_ARGS__); } while(0)
-#define LOG_CAT_FATAL(Cat, Fmt, ...)   do { \
-    utxx::_lim(utxx::LEVEL_FATAL  , Cat, UTXX_FILE_SRC_LOCATION).log(Fmt, ##__VA_ARGS__); \
-    utxx::logger::instance().finalize(); exit(1); } while(0)
-#define LOG_CAT_ALERT(Cat, Fmt, ...)   do { \
-    utxx::_lim(utxx::LEVEL_ALERT  , Cat, UTXX_FILE_SRC_LOCATION).log(Fmt, ##__VA_ARGS__); } while(0)
-
-#define UTXX_LOG(Level) \
-        utxx::_lim(utxx::logger::instance(), utxx::LEVEL_##Level, \
-                   UTXX_FILE_SRC_LOCATION)
-#endif
-=======
 //------------------------------------------------------------------------------
 #define UTXX_CLOG(Level, Cat, Fmt, ...) \
     utxx::logger::instance().logfmt(Level, Cat, UTXX_FILE_SRC_LOCATION, Fmt, ##__VA_ARGS__)
->>>>>>> f6c3d060
 
 //------------------------------------------------------------------------------
 /// Suppost for streaming version of the logger
@@ -241,13 +141,10 @@
 #define UTXX_LOG(Level, ...) \
     UTXX_LOG_MACRO_CHOOSER(Level, ##__VA_ARGS__)(Level, ##__VA_ARGS__)
 
-<<<<<<< HEAD
-=======
 namespace utxx {
 
 struct logger_impl;
 
->>>>>>> f6c3d060
 /// Logging class that supports pluggable back-ends responsible for handling
 /// log messages. Examples of backends are implemented in the logger_impl_console,
 /// logger_impl_file, logger_impl_async_file classes.
@@ -479,9 +376,6 @@
 
     void run();
 
-<<<<<<< HEAD
-    void do_log(const log_msg_info& a_info);
-=======
     template<typename Fun>
     bool dolog(log_level a_level, const std::string& a_cat, const Fun& a_fun,
               const char* a_src_loc, std::size_t a_src_loc_len);
@@ -489,7 +383,6 @@
     bool dolog(log_level   a_ll,  const std::string& a_cat,
                const char* a_buf,     std::size_t    a_size,
                const char* a_src_loc, std::size_t    a_src_loc_len);
->>>>>>> f6c3d060
 
     friend class log_msg_info;
 
@@ -599,12 +492,6 @@
     /// @param a_cat is a category of the message (use NULL if undefined).
     /// @param a_fmt is the format string passed to <sprintf()>
     /// @param args is the list of optional arguments passed to <args>
-<<<<<<< HEAD
-    void log(const log_msg_info& a_info);
-
-    /// Signal info/warning/error/fatal/alert level message to registered
-    /// implementations.  Use the provided <LOG_*> macros instead of calling it directly.
-=======
     template<int N, typename... Args>
     bool logfmt(log_level a_level, const std::string& a_cat,
               const char (&a_src_log)[N], const char* a_fmt, Args&&... a_args);
@@ -613,7 +500,6 @@
     /// Formatting of the resulting string to be logged happens in the caller's
     /// context, but actual message logging is handled asynchronously.
     /// Use the provided <LOG_*> macros instead of calling it directly.
->>>>>>> f6c3d060
     /// @param a_level is the log level to record
     /// @param a_cat is a category of the message (use NULL if undefined).
     /// @param a_fmt is the format string passed to <sprintf()>
