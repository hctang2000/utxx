//----------------------------------------------------------------------------
/// \file   logger_impl_console.hpp
/// \author Serge Aleynikov
//----------------------------------------------------------------------------
/// \brief Back-end plugin implementing console message writer for the
///        <logger> class.
//----------------------------------------------------------------------------
// Copyright (C) 2003-2009 Serge Aleynikov <saleyn@gmail.com>
// Created: 2009-11-25
//----------------------------------------------------------------------------
/*
***** BEGIN LICENSE BLOCK *****

This file is part of the utxx open-source project.

Copyright (C) 2009 Serge Aleynikov <saleyn@gmail.com>

This library is free software; you can redistribute it and/or
modify it under the terms of the GNU Lesser General Public
License as published by the Free Software Foundation; either
version 2.1 of the License, or (at your option) any later version.

This library is distributed in the hope that it will be useful,
but WITHOUT ANY WARRANTY; without even the implied warranty of
MERCHANTABILITY or FITNESS FOR A PARTICULAR PURPOSE.  See the GNU
Lesser General Public License for more details.

You should have received a copy of the GNU Lesser General Public
License along with this library; if not, write to the Free Software
Foundation, Inc., 59 Temple Place, Suite 330, Boston, MA  02111-1307  USA

***** END LICENSE BLOCK *****
*/
#ifndef _UTXX_LOGGER_CONSOLE_HPP_
#define _UTXX_LOGGER_CONSOLE_HPP_

#include <utxx/logger.hpp>
#include <utxx/time_val.hpp>

namespace utxx { 

class logger_impl_console: public logger_impl {
    std::string  m_name;
    bool         m_color;
    int          m_stdout_levels;
    int          m_stderr_levels;

    static const int s_def_stdout_levels = LEVEL_INFO  | LEVEL_WARNING;
    static const int s_def_stderr_levels = LEVEL_ERROR | LEVEL_FATAL | LEVEL_ALERT;

    logger_impl_console(const char* a_name)
        : m_name(a_name)
        , m_color(true)
        , m_stdout_levels(s_def_stdout_levels)
        , m_stderr_levels(s_def_stderr_levels)
    {}

    void colorize(log_level a_ll, std::ostream& out, const std::string& a_str);
public:
    static logger_impl_console* create(const char* a_name) {
        return new logger_impl_console(a_name);
    }

    virtual ~logger_impl_console() {}

    const std::string& name() const { return m_name; }

    /// Dump all settings to stream
    std::ostream& dump(std::ostream& out, const std::string& a_prefix) const;

    bool init(const variant_tree& a_config)
        throw(badarg_error, io_error);

<<<<<<< HEAD
    void log_msg(const log_msg_info& info) throw(std::runtime_error);
=======
    void log_msg(const logger::msg& a_msg, const char* a_buf, size_t a_size)
         throw  (io_error);
>>>>>>> f6c3d060
};

} // namespace utxx

#endif
<|MERGE_RESOLUTION|>--- conflicted
+++ resolved
@@ -71,12 +71,8 @@
     bool init(const variant_tree& a_config)
         throw(badarg_error, io_error);
 
-<<<<<<< HEAD
-    void log_msg(const log_msg_info& info) throw(std::runtime_error);
-=======
     void log_msg(const logger::msg& a_msg, const char* a_buf, size_t a_size)
          throw  (io_error);
->>>>>>> f6c3d060
 };
 
 } // namespace utxx
