//----------------------------------------------------------------------------
/// \file  print.hpp
//----------------------------------------------------------------------------
/// \brief This file contains implementation of printing functions.
//----------------------------------------------------------------------------
// Copyright (c) 2014 Serge Aleynikov <saleyn@gmail.com>
// Created: 2014-09-05
//----------------------------------------------------------------------------
/*
***** BEGIN LICENSE BLOCK *****

This file is part of the utxx open-source project.

Copyright (C) 2014 Serge Aleynikov <saleyn@gmail.com>

This library is free software; you can redistribute it and/or
modify it under the terms of the GNU Lesser General Public
License as published by the Free Software Foundation; either
version 2.1 of the License, or (at your option) any later version.

This library is distributed in the hope that it will be useful,
but WITHOUT ANY WARRANTY; without even the implied warranty of
MERCHANTABILITY or FITNESS FOR A PARTICULAR PURPOSE.  See the GNU
Lesser General Public License for more details.

You should have received a copy of the GNU Lesser General Public
License along with this library; if not, write to the Free Software
Foundation, Inc., 59 Temple Place, Suite 330, Boston, MA  02111-1307  USA

***** END LICENSE BLOCK *****
*/
#ifndef _UTXX_PRINT_HPP_
#define _UTXX_PRINT_HPP_

#include <string>
#include <type_traits>
#include <cstdarg>
#include <iomanip>
#include <utxx/scope_exit.hpp>
#include <utxx/compiler_hints.hpp>
#include <utxx/convert.hpp>
#include <utxx/error.hpp>

namespace utxx {

/// Output a float to stream formatted with fixed precision
struct fixed {
    fixed(double a_val, int a_digits, int a_precision, char a_fill = ' ')
        : m_value(a_val), m_digits(a_digits), m_precision(a_precision)
        , m_fill(a_fill)
    {}

    fixed(double a_val, int a_precision)
        : m_value(a_val), m_digits(-1), m_precision(a_precision)
        , m_fill(' ')
    {}

    inline friend std::ostream& operator<<(std::ostream& out, const fixed& f) {
        out << std::fixed;
        if (f.m_digits > -1)
            out << std::setfill(f.m_fill) << std::setw(f.m_digits);
        return out << std::setprecision(f.m_precision) << f.m_value;
    }

    double value()     const { return m_value;     }
    int    digits()    const { return m_digits;    }
    int    precision() const { return m_precision; }
    char   fill()      const { return m_fill;      }

private:
    double m_value;
    int    m_digits;
    int    m_precision;
    char   m_fill;
};

/// Alignment enumerator
template <int Width, alignment Align, class T>
struct width {
    // For integers and bool types
    width(T a_val, char a_pad = ' ') : m_value(a_val), m_pad(a_pad), m_precision(0)
    {
        static_assert(std::is_integral<T>::value, "Mast be bool or integer type");
    }

    // For floating point types
    width(T a_val, int a_precision, char a_pad = ' ')
        : m_value(a_val), m_pad(a_pad), m_precision(a_precision)
    {
        static_assert(std::is_floating_point<T>::value, "Must be floating point");
    }

    width(width&& a)      : m_value(a.value()), m_pad(a.pad()), m_precision(a.precision()) {}
    width(const width& a) : m_value(a.value()), m_pad(a.pad()), m_precision(a.precision()) {}

    inline friend std::ostream& operator<<(std::ostream& out, const width& a) {
        char buf[Width];
        a.write(buf);
        out.write(buf, Width);
        return out;
    }

    /// Write Width characters to \a a_buf.
    /// The argument buffer must have at least Width bytes.
    void write(char* a_buf) const {
        if (Align == LEFT) {
            if (std::is_integral<T>::value && !std::is_same<T, bool>::value)
                itoa_left<T,  Width>(a_buf, m_value, m_pad);
            else if (std::is_floating_point<T>::value) {
                int   n = ftoa_left(m_value, a_buf, Width, m_precision);
                padit(a_buf + std::max<int>(n, 0), a_buf + Width);
            } else if (std::is_same<T, bool>::value) {
                char* p = stpncpy(a_buf, m_value ? "true" : "false", Width);
                padit(p, a_buf + Width);
            } else
                assert(false);
        } else { // Align == RIGHT
            if (std::is_integral<T>::value && !std::is_same<T, bool>::value)
                itoa_right<T, Width>(a_buf, m_value, m_pad);
            else if (std::is_floating_point<T>::value)
                ftoa_right(m_value, a_buf, Width, m_precision, m_pad);
            else if (std::is_same<T, bool>::value) {
                int len; const char* v;
                if (m_value) { len = std::min<int>(4, Width); v = "true";  }
                else         { len = std::min<int>(5, Width); v = "false"; }
                int n = Width-len;
                padit(a_buf, a_buf + n);
                memcpy(a_buf+n, v, len);
            } else
                assert(false);
        }
    }

    static constexpr const alignment s_align = Align;
    static constexpr const int       s_width = Width;

    T    value()        const { return m_value;     }
    char pad()          const { return m_pad;       }
    int  precision()    const { return m_precision; }
private:
    T    m_value;
    char m_pad;
    int  m_precision;

    void padit(char* p, const char* end) const { while (p < end) *p++ = m_pad; }
};

namespace detail {
    template <size_t N = 256, class Alloc = std::allocator<char>>
    class basic_buffered_print : public Alloc
    {
        mutable char*   m_begin; // mutable so that we can write '\0' in c_str()
        char*           m_pos;
        char*           m_end;
        char            m_data[N];

        void deallocate() {
            if (m_begin == m_data) return;
            Alloc::deallocate(m_begin, max_size());
        }

        void do_print(char a) { reserve(1); *m_pos++ = a; }
        void do_print(bool a) {
            reserve(5);
            if (a) { memcpy(m_pos, "true", 4); m_pos += 4; }
            else   { memcpy(m_pos, "false",5); m_pos += 5; }
        }
        void do_print(long a) {
            reserve(20);
            itoa(a, out(m_pos));
        }
        void do_print(int a) {
            reserve(10);
            itoa(a, out(m_pos));
        }
        void do_print(double a)
        {
            int n = ftoa_left(a, m_pos, capacity(), 6, true);
            if (unlikely(n < 0)) {
                n = snprintf(m_pos, capacity(), "%.6f", a);
                if (unlikely(m_pos + n > m_end)) {
                    reserve(n);
                    snprintf(m_pos, capacity(), "%.6f", a);
                }
            }
            m_pos += n;
        }
        void do_print(fixed&& a) {
            if (a.digits() > -1) {
                reserve(a.digits());
                ftoa_right(a.value(), m_pos, a.digits(), a.precision(), a.fill());
                m_pos += a.digits();
            } else {
                int n = ftoa_left(a.value(), m_pos, capacity(), a.precision(), true);
                if (likely(n >= 0))
                    m_pos += n;
            }
        }
        template <int Width, alignment Align, class T>
        void do_print(width<Width, Align, T>&& a) {
            reserve(Width);
            a.write(m_pos);
            m_pos += Width;
        }
        void do_print(const char* a) {
            const char* p = strchr(a, '\0');
            assert(p);
            size_t n = p - a;
            reserve(n);
            memcpy(m_pos, a, n);
            m_pos += n;
        }
        void do_print(std::string&& a) {
            size_t n = a.size();
            reserve(n);
            memcpy(m_pos, a.c_str(), n);
            m_pos += n;
        }
        void do_print(const std::string& a) {
            size_t n = a.size();
            reserve(n);
            memcpy(m_pos, a.c_str(), n);
            m_pos += n;
        }
        template <int M>
        void do_print(const char (&a)[M]) {
            size_t n = strnlen(a, M);
            reserve(n);
            memcpy(m_pos, a, n);
            m_pos += n;
        }
        template <int M>
        void do_print(const std::array<char, M>& a) {
            size_t n = strnlen(a.data(), M);
            reserve(n);
            memcpy(m_pos, a, n);
            m_pos += n;
        }
        template <typename T>
        void do_print(typename std::enable_if<std::is_pointer<T>::value, T&&>::type a) {
            auto  x = reinterpret_cast<uint64_t>(a);
            char* p = m_pos + 2;
            auto  n = capacity() - 2;
            int   i = itoa_hex(x, p, n);
            if (unlikely(i > n)) {
                reserve(i + 2);
                p = m_pos + 2;
                i = itoa_hex(x, p, n);
            }
            *m_pos++ = '0';
            *m_pos++ = 'x';
            m_pos   += i;
        }
        template <class T>
        void do_print(const T& a) {
            std::stringstream s; s << a;
            print(s.str());
        }
    public:
        explicit basic_buffered_print(const Alloc& a_alloc = Alloc())
            : Alloc(a_alloc)
            , m_begin(m_data)
            , m_pos(m_begin)
            , m_end(m_begin + sizeof(m_data)-1)
        {}

        ~basic_buffered_print() {
            deallocate();
        }

        void reset() {
            deallocate();
            m_begin = m_pos = m_data;
            m_end   = m_begin + sizeof(m_data)-1;
        }

        std::string to_string() const { return std::string(m_begin, size()); }
        const char* str()       const { return m_begin; }
        char*       str()             { return m_begin; }
        const char* c_str()     const { *m_pos = '\0'; return m_begin; }
        size_t      size()      const { return m_pos - m_begin;  }
        const char* pos()       const { return m_pos;            }
        char*&      pos()             { return m_pos;            }
        void        pos(const char* p){ assert(p <= m_end); m_pos = const_cast<char*>(p); }
        size_t      max_size()  const { return m_end - m_begin;  }
        size_t      capacity()  const { return m_end - m_pos;    }
<<<<<<< HEAD
=======
        const char* pos()       const { return m_pos;   }
        char*       pos()             { return m_pos;   }
        char&       last()      const { return m_pos == m_begin
                                             ? *m_begin : *(m_pos - 1); }
        char&       last()            { return m_pos == m_begin
                                             ? *m_begin : *(m_pos - 1); }
        const char* end()       const { return m_end;   }
>>>>>>> f6c3d060

        /// Reserve space in the buffer to hold additional \a a_sz bytes
        void reserve(size_t a_sz) {
            if (m_pos + a_sz <= m_end) return;
            auto sz = max_size() + a_sz + N;
            char* p = Alloc::allocate(sz);
            strncpy(p, m_begin, size());
            m_pos   = p + size();
            m_end   = p + sz;
            if (m_begin != m_data)  delete [] m_begin;
            m_begin = p;
        }

        /// Advance the pointer at the end of the buffer to \a n bytes.
        /// Call this function if the content of this buffer needs to be
        /// written to by external snprintf:
        /// \code
        /// size_t c = buf.capacity();
        /// size_t n = snprintf(buf.str(), c, "%s", "Something");
        /// if (n > c) {
        ///     // write didn't fit - repeat
        ///     buf.reserve(n);
        ///     n = snprintf(buf.str(), c, "%s", "Something");
        /// }
        /// buf.advance(n);
        /// \endcode
        void advance(size_t n) { m_pos += n; }

        /// Remove the trailing character equal to \a ch.
        /// If the buffer doesn't end with \a ch, nothing is removed.
        void chop(char ch = '\n')
        { if (m_begin < m_pos && *(m_pos-1) == ch) --m_pos; }

        /// Remove the trailing character.
        /// If the buffer is empty, nothing is removed.
        void chop() { if (m_begin < m_pos) --m_pos; }

        // Terminal case of template recursion:
        void print() {}

        template <class T, class... Args>
        void print(T&& a, Args&&... args) {
            do_print(std::move(a));
            print(std::forward<Args>(args)...);
        }

        void sprint(const char* a_str, size_t a_size) {
            reserve(a_size);
            memcpy(m_pos, a_str, a_size);
            m_pos += a_size;
        }

        int vprintf(const char* a_fmt, va_list a_args) {
            int n = vsnprintf(m_pos, capacity(), a_fmt, a_args);
            if (n < 0)
                return n;
            if (size_t(n) > capacity()) {
                reserve(n);
                n = vsnprintf(m_pos, capacity(), a_fmt, a_args);
            }
            m_pos += n;
            return n;
        }

        int printf(const char* a_fmt, ...) {
            va_list args; va_start(args, a_fmt);
            UTXX_SCOPE_EXIT([&args]() { va_end(args); });
            return this->vprintf(a_fmt, args);
        }

        template <typename T>
        basic_buffered_print<N>& operator<< (T&& a) {
            print(std::forward<T>(a));
            return *this;
        }
    };
}

/// Analogous to sprintf, but returns an std::string instead
template <int SizeHint = 256>
std::string print_string(const char* fmt, ...) {
    va_list args; va_start(args, fmt);
    UTXX_SCOPE_EXIT([&args]() { va_end(args); });

    std::string buf;
    buf.resize(SizeHint);
    int n = vsnprintf(const_cast<char*>(buf.c_str()), buf.capacity(), fmt, args);

    if (unlikely(n < 0))
        throw io_error(errno, "print_string(): error formatting arguments");

    buf.resize(n);

    if (unlikely(n > SizeHint)) // String didn't fit - redo
        vsnprintf(const_cast<char*>(buf.c_str()), buf.capacity(), fmt, args);
    return buf;
}

/// Print arguments to string.
/// This function is a faster alternative to printf and std::stringstream.
template <class... Args>
std::string print(Args&&... args) {
    detail::basic_buffered_print<> b;
    b.print(std::forward<Args>(args)...);
    return b.to_string();
}

using buffered_print = detail::basic_buffered_print<>;

} // namespace utxx

#endif //_UTXX_PRINT_HPP_<|MERGE_RESOLUTION|>--- conflicted
+++ resolved
@@ -284,16 +284,11 @@
         void        pos(const char* p){ assert(p <= m_end); m_pos = const_cast<char*>(p); }
         size_t      max_size()  const { return m_end - m_begin;  }
         size_t      capacity()  const { return m_end - m_pos;    }
-<<<<<<< HEAD
-=======
-        const char* pos()       const { return m_pos;   }
-        char*       pos()             { return m_pos;   }
         char&       last()      const { return m_pos == m_begin
                                              ? *m_begin : *(m_pos - 1); }
         char&       last()            { return m_pos == m_begin
                                              ? *m_begin : *(m_pos - 1); }
         const char* end()       const { return m_end;   }
->>>>>>> f6c3d060
 
         /// Reserve space in the buffer to hold additional \a a_sz bytes
         void reserve(size_t a_sz) {
