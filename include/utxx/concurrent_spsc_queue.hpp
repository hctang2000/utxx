// vim:ts=4:et:sw=4
//----------------------------------------------------------------------------
/// \file   concurrent_spsc_queue.hpp
/// \author Serge Aleynikov
//----------------------------------------------------------------------------
/// \brief Producer/consumer queue.
///
/// Based on code from:
/// https://github.com/facebook/folly/blob/master/folly/concurrent_spsc_queue.h
/// Original public domain version authored by Facebook
/// Modifications by Serge Aleynikov & Leonid Timochouk
//----------------------------------------------------------------------------
// Created: 2014-06-10
//----------------------------------------------------------------------------
/*
 ***** BEGIN LICENSE BLOCK *****

 This file is part of the utxx open-source project.

 Copyright (C) 2014 Serge Aleynikov  <saleyn@gmail.com>
 Copyright (C) 2014 Leonid Timochouk <l.timochouk@gmail.com>

 This library is free software; you can redistribute it and/or
 modify it under the terms of the GNU Lesser General Public
 License as published by the Free Software Foundation; either
 version 2.1 of the License, or (at your option) any later version.

 This library is distributed in the hope that it will be useful,
 but WITHOUT ANY WARRANTY; without even the implied warranty of
 MERCHANTABILITY or FITNESS FOR A PARTICULAR PURPOSE.  See the GNU
 Lesser General Public License for more details.

 You should have received a copy of the GNU Lesser General Public
 License along with this library; if not, write to the Free Software
 Foundation, Inc., 59 Temple Place, Suite 330, Boston, MA  02111-1307  USA

 ***** END LICENSE BLOCK *****
 */
#ifndef _UTXX_CONCURRENT_SPSC_QUEUE_HPP_
#define _UTXX_CONCURRENT_SPSC_QUEUE_HPP_

#include <utxx/math.hpp>
#include <utxx/compiler_hints.hpp>
#include <boost/noncopyable.hpp>
#include <atomic>
#include <cassert>
#include <cstdlib>
#include <stdexcept>
#include <type_traits>
#include <utility>

#ifndef NDEBUG
#include <utxx/string.hpp>
#endif

namespace utxx {

//===========================================================================//
// concurrent_spsc_queue is a one producer and one consumer queue            //
// without locks.                                                            //
//===========================================================================//
template<class T, uint32_t StaticCapacity=0>
class concurrent_spsc_queue : private boost::noncopyable
{
private:
    //=======================================================================//
    // Implementation:                                                       //
    //=======================================================================//
    //-----------------------------------------------------------------------//
    // Header (can also be located in ShMem along with the data):            //
    //-----------------------------------------------------------------------//
    struct header
    {
        std::atomic<uint32_t>  m_head;
        std::atomic<uint32_t>  m_tail;
        uint32_t    const      m_capacity;
        T                      __padding[0];

        static uint32_t adjust_capacity(uint32_t a_capacity)
        {
            uint32_t n = math::upper_power(a_capacity, 2);
            // If the result was not equal to the original "a_capacity", it
            // was rounded UP, and we need to round it DOWN:
            if (n != a_capacity)
            {
                assert(n > a_capacity);
                n /= 2;
            }
            return n;
        }

        header()
            : m_head    (0)
            , m_tail    (0)
            , m_capacity(0)
        {}

        header(uint32_t a_capacity)
            : m_head(0)
            , m_tail(0)
            , m_capacity(adjust_capacity(a_capacity))
        {
            assert((m_capacity & (m_capacity-1)) == 0);  // Power of 2 indeed
            if (m_capacity < 2)
                throw std::runtime_error
                    ("utxx::concurrent_spsc_queue: invalid capacity=" +
                     std::to_string(m_capacity));
        }
    };

    //-----------------------------------------------------------------------//
    // Index increment and decrement, with roll-over:                        //
    //-----------------------------------------------------------------------//
    uint32_t increment(uint32_t h, int val = 1) const
      { return (h + val) & m_mask; }

    uint32_t decrement(uint32_t h, int val = 1) const
      { return (h - val) & m_mask; }

public:
    //=======================================================================//
    // External API: Synchronous Operations:                                 //
    //=======================================================================//
    typedef T value_type;

    /// @return memory size needed for allocating internal queue data.
    /// Note that the actual capacity may be lower (a rounded-down power of 2).
    static uint32_t memory_size(uint32_t a_capacity)
      { return sizeof(header) + a_capacity * sizeof(T); }

    /// Role: Producer / Consumer / Both (eg in a single-threaded testing mode):
    enum class side_t
    {
        invalid  = 0,
        producer = 1,
        consumer = 2,
        both     = 3
    };

    //-----------------------------------------------------------------------//
    // Ctors, Dtor:                                                          //
    //-----------------------------------------------------------------------//
    /// Non-Default Ctor for using external memory (eg shared memory).
    /// Size must be obtained by the call to memory_size(). Only enabled if the
    /// StaticCapacity is 0.
    /// NB: In this case, Arg2 is really a memory size in bytes, NOT the capac-
    /// ity which is the items count!
    concurrent_spsc_queue
    (
        void*    a_storage,
        uint32_t a_size,
        side_t   a_side
    )
        : m_header     ((a_size - sizeof(header)) / sizeof(T))
        , m_header_ptr (static_cast<header*>(a_storage))
        , m_rec_ptr    (reinterpret_cast<T*>(static_cast<char*>(a_storage) +
                                             sizeof(header)))
        , m_shared_data(true)
        , m_side       (a_side)
        , m_mask       (m_header.m_capacity-1)
    {
        // Verify that the sizes are correct (as would indeed be the case if
        // "a_size" was computed by "memory_size" above):
        if (a_size <= sizeof(header) ||
           (a_size  - sizeof(header)) % sizeof(T) != 0)
            throw std::invalid_argument
                  ("utxx::concurrent_spsc_queue::Ctor: Invalid storage size");

        if (unlikely(StaticCapacity != 0))
            throw std::logic_error
                  ("utxx::concurrent_spsc_queue::Ctor: both static and dynamic "
                   "capacity are specified");
    }

    /// Non-Default Ctor with automatic memory allocation on the heap;
    /// capacity will be rounded to the nearest power of two up to or below
    /// the value specified in the arg. Enabled if the StaticCapacity is 0.
    /// Also, note that the number of usable slots in the queue at any given
    /// time is actually (\a capacity-1), so if you start with an empty queue,
    /// full() will return true after \a capacity-1 insertions.
    /// XXX: Because the "side" cannot be made thread-local here as yet, we
    /// have to set it to "side_t::both":
    ///
    explicit concurrent_spsc_queue(uint32_t a_capacity)
        : m_header     (a_capacity)
        , m_header_ptr (&m_header)
        , m_rec_ptr    (reinterpret_cast<T*>
                       (::malloc(sizeof(T)*m_header.m_capacity)))
        , m_shared_data(false)
        , m_side       (side_t::both)
        , m_mask       (m_header.m_capacity-1)
    {
        if (unlikely(StaticCapacity != 0))
            throw std::logic_error
                  ("utxx::concurrent_spsc_queue::Ctor: both static and dynamic "
                   "capacity are specified");
    }

    /// Default Ctor which uses the "StaticCapacity" template parameter. If
    /// StaticCapacity is 0, using this Ctor will result in a run-time error.
    /// Again, "side" has to be set to "both" here (unless we can make it
    /// thread-local):
    ///
    concurrent_spsc_queue()
        : m_header     (StaticCapacity)
        , m_header_ptr (&m_header)
        , m_rec_ptr    ((T*)(&m_records)) // (T*) needed for StaticCapacity==0
        , m_shared_data(false)
        , m_side       (side_t::both)
        , m_mask       (m_header.m_capacity-1)
    {}

    /// Dtor:
    /// We need to destruct anything that may still exist in our queue,   XXX
    /// even if the queue space is shared, but only if our side is "consumer"
    /// XXX: no synchronisation is performed at Dtor time, so it is a rerspon-
    /// sibility of the caller to ensure that the Producer is not trying to
    /// write into the queue at the same time:
    ///
    ~concurrent_spsc_queue()
    {
        // If the data are shared, don't clear or de-allocate the queue: it may
        // (or may not) need to be persistent, so its lifetime is managed by
        // the callers:
        if (m_shared_data)
            return;

        // Otherwise: If necessary, invoke the Dtors on the stored contents (but
        // pass a flag indicating that we are calling "clear" from the Dtor, so
        // it will not check which side we are on):
        clear(true);

        // If the memory allocation is dynamic (ie non-shared and non-static),
        // then de-allocate the storage space:
        if (StaticCapacity == 0)
        {
            assert(m_rec_ptr != NULL && m_rec_ptr != m_records);
            ::free(m_rec_ptr);
        }
    }

    //-----------------------------------------------------------------------//
    // Data Push / Pop / Peek operations:                                    //
    //-----------------------------------------------------------------------//
    /// Write a T object constructed with the "recordArgs" to the queue.
    /// @return the ptr to the installed entry on success, or NULL when
    /// the queue is full:
    /// NB: In particular, this allows us to write a pre-constructed object
    /// into the queue using a Copy or Move ctor:
    ///
    template<class ...Args>
    T* push(Args&&... recordArgs)
    {
        // Must NOT be on the Consumer side:
        assert(m_side != side_t::consumer);

        uint32_t t    = tail().load(std::memory_order_relaxed);
        uint32_t next = increment(t);

        if (next != head().load(std::memory_order_acquire))
        {
            T* at = m_rec_ptr + t;
            new (at) T(std::forward<Args>(recordArgs)...);
            tail().store(next, std::memory_order_release);
            return at;
        }
        // Otherwise: queue is full, nothing is 
        return NULL;
    }

    /// Move (or copy) the value at the front of the queue to given variable
    bool pop(T* record)
    {
        // Must NOT be on the Producer side:
        assert(m_side != side_t::producer && record != NULL);

        uint32_t h = head().load(std::memory_order_relaxed);
        if (h == tail().load(std::memory_order_acquire))
            // queue is empty:
            return false;

        uint32_t next = increment(h);
        *record = std::move(m_rec_ptr[h]);
        if (!std::is_trivially_destructible<T>::value)
            m_rec_ptr[h].~T();
        head().store(next, std::memory_order_release);
        return true;
    }

    /// Pop an element from the front of the queue.
    /// Queue must not be empty!
    void pop()
    {
        // Must NOT be on the Producer side:
        assert(m_side != side_t::producer);

        uint32_t h = head().load(std::memory_order_relaxed);
        assert(h  != tail().load(std::memory_order_acquire));

        uint32_t next = increment(h);
        if (!std::is_trivially_destructible<T>::value)
            m_rec_ptr[h].~T();
        head().store(next, std::memory_order_release);
    }

    /// Pointer to the value at the front of the queue (for use in-place) or
    /// nullptr if empty.
    T const* peek() const
    {
        // NB: the side check is for ShM only, and in the debug mode only:
        // must NOT be on the Producer side:
        assert(m_side != side_t::producer);

        uint32_t h = head().load(std::memory_order_relaxed);
        return
            (h == tail().load(std::memory_order_acquire))
            ? nullptr    // queue is empty
            : (m_rec_ptr + h);
    }

    /// Pointer to the value at the front of the queue (for use in-place) or
    /// nullptr if empty.
    T* peek()
    {
        return const_cast<T*>
              (const_cast<concurrent_spsc_queue const*>(this)->peek());
    }

    /// Clear: Remove all entries from the queue. Only safe if invoked on the
    /// Consumer side:
    void clear(bool force = false)
    {
        // Unless the "force" mode is set (eg invoked from the Dtor), we must
        // NOT be on the Producer side:
        assert(force || m_side != side_t::producer);

        if (std::is_trivially_destructible<T>::value)
            head().store
                (tail().load(std::memory_order_acquire),
                 std::memory_order_release);
        else
            // Have to do it by-one so the Dtor is called every time:
            while (!empty())
                pop();
    }

    //-----------------------------------------------------------------------//
    // Queue Status:                                                         //
    //-----------------------------------------------------------------------//
    /// Test for the queue being empty, safe if invoked from the consumer side:
    bool empty() const
    {
        assert(m_side != side_t::producer);
        return head().load(std::memory_order_relaxed)
            == tail().load(std::memory_order_acquire);
    }

    /// Test for the queue begin full, safe if invoked from the producer side.
    /// Physically, the queue is not completely full yet when full() returns
    /// "true" -- there is still an empty entry at tail, but it cannot be used
    /// as otherwise we would not be able to distinguish between "empty" and
    /// "full" states:
    bool full() const
    {
        assert(m_side != side_t::consumer);
        uint32_t next =  increment(tail().load(std::memory_order_relaxed));
        return   next == head().load(std::memory_order_acquire);
    }

    /// UNSAFE current count of T objects stored in the queue:
    /// If called by consumer, then true count may be more (because producer may
    ///   be adding items concurrently).
    /// If called by producer, then true count may be less (because consumer may
    ///   be removing items concurrently).
    /// It is undefined to call this from any other thread:
    /// NB: Here the caller can explicitly provide their Role for better preci-
    ///   sion:
    uint32_t count(side_t side = side_t::invalid) const
    {
        if (side == side_t::invalid)
            // Side arg not specified, use the recoded one:
            side = m_side;

        // If we are a Producer (or Both), can use "relaxed" memory order on the
        // side under our own control (tail):
        int tn = int(tail().load
                       ((side != side_t::consumer)
                        ? std::memory_order_relaxed
                        : std::memory_order_consume));

        // Similarly, if we are a Consumer (or Both), can use "relaxed" memory
        // order on the head side which is under our own control:
        int hn = int(head().load
                        ((side != side_t::producer)
                         ? std::memory_order_relaxed
                         : std::memory_order_consume));
                                  
        int ret = tn - hn;
        if (ret < 0)
            ret += m_header_ptr->m_capacity;
        assert(ret >= 0);
        return uint32_t(ret);
    }

    /// Queue Capacity (static or dynamic):
    uint32_t capacity() const { return m_header.m_capacity; }

    //=======================================================================//
    // UNSAFE iterators over the queue:                                      //
    //=======================================================================//
    // No locking is performed by this class, it is a responsibility of the
    // caller!
private:
    //-----------------------------------------------------------------------//
    // "iterator_gen":                                                       //
    //-----------------------------------------------------------------------//
    // The base class providing common functionality for "iterator", "reverse_
    // iterator", "const_iterator" and "const_reverse_iterator" below:
    //
    template<bool IsConst, bool IsReverse>
    friend class  iterator_gen;

    template<bool IsConst, bool IsReverse>
    class iterator_gen
    {
    private:
        uint32_t                             m_ind;
        typename std::conditional
          <IsConst,
           concurrent_spsc_queue const*,
           concurrent_spsc_queue*
          >::type                            m_queue;

        // This ctor is only visible from the outer class which is made a "fri-
        // end":
        friend class concurrent_spsc_queue;

        iterator_gen
        (
            uint32_t                         ind,
            typename std::conditional
              <IsConst,
               concurrent_spsc_queue const*,
               concurrent_spsc_queue*
              >::type                        queue
        )
            : m_ind(ind),
            m_queue(queue)
        {}

    public:
        // NB: The following ctor requires that "entry" and "queue" must be
        // valid non-NULL ptrs:
        iterator_gen
        (
            typename std::conditional<IsConst, T const*, T*>::type entry,
            typename std::conditional
              <IsConst, concurrent_spsc_queue const*,
                        concurrent_spsc_queue*>::type              queue
        )
            : m_ind(entry - queue->m_rec_ptr),
            m_queue(queue)
        {
            // NB: Need some guards against invalid ptrs -- eg if "entry" does
            // not really belong to the "queue":
            if (utxx::unlikely(m_ind > m_queue->capacity()))
                throw std::invalid_argument
                      ("concurrent_spsc_queue::iterator_gen: "
                       "Entry not in Queue?");
        }

        // Default Ctor: creates an invalid "iterator":
        iterator_gen()
            : m_ind(0),
            m_queue(nullptr)
        {}

        // Iterator verification: chec whether the curr iteratir is suitable
        // for de-referencing and as a base of arithmetic operations (though
        // results of such operations may of course become invalid):
        //
<<<<<<< HEAD
        void verify(char const* where) const
=======
        void verify() const
>>>>>>> fdb605c2
        {
#       ifndef NDEBUG
            assert(m_queue != NULL);
            // XXX: If enabled, "verify" is currently NOT optimised wrt the
            // side (producer or consumer) -- using the same generic "consume"
            // memory order (NB: it is NOT related to the consumer side!):
            //
            uint32_t h = m_queue->head().load(std::memory_order_consume);
            uint32_t t = m_queue->tail().load(std::memory_order_consume);
            assert(h < m_queue->capacity() && t < m_queue->capacity());

            // The following is OK:
            // h <= m_ind < t ||
            // (t < h) && (m_ind < t  || h <= m_ind)
            //
            // So the following is NOT OK:
            // (h == t)                                ||
            // (h  < t) && (m_ind < h || t <= m_ind)   ||
            // (t  < h) && (t <= m_ind < h)
            //
            if ((h == t)                               ||
               ((h  < t) && (m_ind < h || t <= m_ind)) ||
               ((t  < h) && (t <= m_ind) && (m_ind < h)))
                throw std::runtime_error
<<<<<<< HEAD
                      (to_string("concurrent_spsc_queue::iterator_gen::verify "
                                 "FAILED: ", where, ": head=", h, ", tail=", t,
                                 ", ind=", m_ind));
=======
                      (to_string("concurrent_spsc_queue::iterator_gen::verify:"
                                 "head=", h, ", tail=", t, ", ind=", m_ind));
>>>>>>> fdb605c2
#       endif
        }

        // De-referencing:
        typename std::conditional<IsConst, T const*, T*>::type
        operator->() const
        {
<<<<<<< HEAD
            verify("operator->");
=======
            verify();
>>>>>>> fdb605c2
            return m_queue->m_rec_ptr + m_ind;
        }

        typename std::conditional<IsConst, T const&, T&>::type
<<<<<<< HEAD
        operator*("operator*")  const
=======
        operator*()  const
>>>>>>> fdb605c2
        {
            verify();
            return m_queue->m_rec_ptr  [m_ind];
        }

        // Equality: NB: Verification is not required:
        bool operator==(iterator_gen const& right) const
            { return m_ind == right.m_ind && m_queue == right.m_queue; }

        bool operator!=(iterator_gen const& right) const
            { return m_ind != right.m_ind || m_queue != right.m_queue; }

        // Increment / Decrement:
        // XXX: no checks are performed on whether the iterator is valid;
        // (++): in case of IsReverse, the underlying index is actually
        //       DECREMENTED;
        // (--): inverse behaviour wrt (++):
        //
        iterator_gen& operator++()
        {
<<<<<<< HEAD
            verify("operator++");
=======
            verify();
>>>>>>> fdb605c2
            m_ind =
                IsReverse
                ? m_queue->decrement(m_ind)
                : m_queue->increment(m_ind);
            return *this;
        }

        iterator_gen& operator+=(int val)
        {
<<<<<<< HEAD
            verify("operator+=");
=======
            verify();
>>>>>>> fdb605c2
            m_ind =
                IsReverse
                ? m_queue->decrement(m_ind, val)
                : m_queue->increment(m_ind, val);
            return *this;
        }

        iterator_gen operator+(int val) const
        {
<<<<<<< HEAD
            verify("operator+");
=======
            verify();
>>>>>>> fdb605c2
            iterator_gen res = *this;
            res += val;
            return res;
        }

        iterator_gen& operator--()
        {
<<<<<<< HEAD
            verify("operator--");
=======
            verify();
>>>>>>> fdb605c2
            m_ind =
                IsReverse
                ? m_queue->increment(m_ind)
                : m_queue->decrement(m_ind);
            return *this;
        }

        iterator_gen& operator-=(int val)
        {
<<<<<<< HEAD
            verify("operator-=");
=======
            verify();
>>>>>>> fdb605c2
            m_ind =
                IsReverse
                ? m_queue->increment(m_ind, val)
                : m_queue->decrement(m_ind, val);
            return *this;
        }

        iterator_gen operator-(int val) const
        {
<<<<<<< HEAD
            verify("operator-");
=======
            verify();
>>>>>>> fdb605c2
            iterator_gen res = *this;
            res -= val;
            return res;
        }
    };

    //-----------------------------------------------------------------------//
    // "begend": for "*begin" and "*end" iterator values:                    //
    //-----------------------------------------------------------------------//
    // Iterating goes from the oldest to the most recent items, ie from front
    // to back, ie from head (where the items are popped from) to tail (where
    // the items are pushed into):
    //   begin = head,   end  = tail;    and
    //  rbegin = tail-1, rend = head-1:
    // XXX: The method is marked "const" so it can always be invoked from both
    // const and non-const user-visible methods:
    //
    template<bool IsConst, bool IsReverse, bool IsBegin>
    iterator_gen <IsConst, IsReverse> begend(side_t side)
    const
    {
        if (side == side_t::invalid)
            // Side arg not specified, use the recoded one:
            side = m_side;

        // Here again, the memory order depends on which side we are on:
        // for tail, can use "relaxed" if Producer or Both (ie !Consumer);
        // for head, can use "relaxed" if Consumer or Both (ie !Producer):
        //
        bool constexpr IsHead = IsReverse ^ IsBegin;
        std::memory_order ord =
            (( IsHead && (side != side_t::producer)) ||
             (!IsHead && (side != side_t::consumer)))
            ? std::memory_order_relaxed
            : std::memory_order_consume;

        uint32_t ind = (IsHead ? head() : tail()).load(ord);
        if (IsReverse)
            ind = decrement(ind);

        return iterator_gen<IsConst, IsReverse>
            (
             ind,
             // NB: As this method is a "const" one, "this" ptr is a "const" ptr
             // as well. This is OK for "const" iterators (when IsConst is set);
             // otherwise, we need to cast it into a non-const ptr. What we act-
             // ually do, is cast it in any case -- if IsConst is set, it is au-
             // tomatically (and safely) cast back to "const":
             //
             const_cast<concurrent_spsc_queue*>(this)
            );
    }

  public:
    //-----------------------------------------------------------------------//
    // Client-Visible Iterators and Their Limiting Values:                   //
    //-----------------------------------------------------------------------//
    // NB: Iterators are "friends"  of "concurrent_spsc_queue" (and conversely,
    // the latter is a "friend" of "iterator_gen" -- see above):
    //
    // "iterator":               IsConst=false, IsReverse=false:
    //
    typedef iterator_gen<false, false> iterator;

    iterator begin(side_t side = side_t::invalid)
        { return begend<false, false, true> (side); }

    iterator end  (side_t side = side_t::invalid)
        { return begend<false, false, false>(side); }

    // "const_iterator":         IsConst=true,  IsReverse=false:
    //
    typedef iterator_gen<true,  false> const_iterator;

    const_iterator cbegin(side_t side = side_t::invalid) const
        { return begend<true,  false, true> (side); }

    const_iterator cend  (side_t side = side_t::invalid) const
        { return begend<true,  false, false>(side); }

    // "reverse_iterator":       IsConst=false, IsReverse=true:
    //
    typedef iterator_gen<false, true>  reverse_iterator;

    reverse_iterator rbegin(side_t side = side_t::invalid)
        { return begend<false, true,  true> (side); }

    reverse_iterator rend  (side_t side = side_t::invalid)
        { return begend<false, true,  false>(side); }

    // "const_reverse_iterator": IsConst=true,  IsReverse=true:
    //
    typedef iterator_gen<true,  true>  const_reverse_iterator;

    const_reverse_iterator crbegin(side_t side = side_t::invalid) const
        { return begend<true,  true,  true> (side); }

    const_reverse_iterator crend  (side_t side = side_t::invalid) const
        { return begend<true,  true,  false>(side); }

    //-----------------------------------------------------------------------//
    // "erase":                                                              //
    //-----------------------------------------------------------------------//
    /// Remove the entry specified by the iterator, which must be a valid one
    /// (NOT *end). No explicit validity checks on the iterator are performed.
    /// This method is safe only on the Consumer side:
    ///
    template<bool IsReverse>
    void erase(iterator_gen<false, IsReverse> const& it)
    {
<<<<<<< HEAD
        it.verify("erase");
=======
        it.verify();
>>>>>>> fdb605c2
        assert(m_side != side_t::producer);
        if (utxx::unlikely(it.m_queue != this))
            throw std::invalid_argument
                  ("concurrent_spsc_queue::erase: Invalid Iterator");

        // But if we are on the right side, can use the "relaxed" memory order:
        uint32_t h = head().load(std::memory_order_relaxed);

        // Shift the data items backwards, freeing the front:
        for (uint32_t i = it.m_ind; i != h; )
        {
            uint32_t  p = decrement(i);
            m_rec_ptr[i] = m_rec_ptr[p];
            i = p;
        }
        pop();
        // NB: The iteratir itself is NOT invalidated, and now points to ano-
        // ther data item (or the end...)
    }

    //-----------------------------------------------------------------------//
    // "set_side":                                                           //
    //-----------------------------------------------------------------------//
    // XXX: This is currenytly only possible if shared data are used. A valid
    // use case is altering one's side after a process "fork":
    //
    void set_side(side_t side)
    {
        if (utxx::unlikely(!m_shared_data || side == side_t::invalid))
            throw std::logic_error
                  ("concurrent_spsc_queue::set_side: Side must be valid, and "
                   "only allowed with Shared Data");
        m_side = side;
    }

private:
    //=======================================================================//
    // Data Flds:                                                            //
    //=======================================================================//
    header          m_header;
    header*  const  m_header_ptr;   // Ptr to the actual hdr  (mb to m_header)
    T*       const  m_rec_ptr;      // Ptr to the actual data (mb to m_records)
    bool     const  m_shared_data;
    side_t          m_side;
    uint32_t const  m_mask;
    T               m_records[StaticCapacity];

    //-----------------------------------------------------------------------//
    // Accessors (for internal use only):                                    //
    //-----------------------------------------------------------------------//
    // NB: "head" is the actual front of the queue (where items are consumed);
    //     "tail" is beyond the last stored entry, so a new item would be app-
    //     ended at the curr "tail":
    std::atomic<uint32_t>&       head()       { return m_header_ptr->m_head; }
    std::atomic<uint32_t>&       tail()       { return m_header_ptr->m_tail; }
    std::atomic<uint32_t> const& head() const { return m_header_ptr->m_head; }
    std::atomic<uint32_t> const& tail() const { return m_header_ptr->m_tail; }
};

} // namespace utxx

#endif //_UTXX_CONCURRENT_SPSC_QUEUE_HPP_<|MERGE_RESOLUTION|>--- conflicted
+++ resolved
@@ -479,11 +479,7 @@
         // for de-referencing and as a base of arithmetic operations (though
         // results of such operations may of course become invalid):
         //
-<<<<<<< HEAD
         void verify(char const* where) const
-=======
-        void verify() const
->>>>>>> fdb605c2
         {
 #       ifndef NDEBUG
             assert(m_queue != NULL);
@@ -508,14 +504,9 @@
                ((h  < t) && (m_ind < h || t <= m_ind)) ||
                ((t  < h) && (t <= m_ind) && (m_ind < h)))
                 throw std::runtime_error
-<<<<<<< HEAD
                       (to_string("concurrent_spsc_queue::iterator_gen::verify "
                                  "FAILED: ", where, ": head=", h, ", tail=", t,
                                  ", ind=", m_ind));
-=======
-                      (to_string("concurrent_spsc_queue::iterator_gen::verify:"
-                                 "head=", h, ", tail=", t, ", ind=", m_ind));
->>>>>>> fdb605c2
 #       endif
         }
 
@@ -523,22 +514,14 @@
         typename std::conditional<IsConst, T const*, T*>::type
         operator->() const
         {
-<<<<<<< HEAD
             verify("operator->");
-=======
-            verify();
->>>>>>> fdb605c2
             return m_queue->m_rec_ptr + m_ind;
         }
 
         typename std::conditional<IsConst, T const&, T&>::type
-<<<<<<< HEAD
-        operator*("operator*")  const
-=======
         operator*()  const
->>>>>>> fdb605c2
-        {
-            verify();
+        {
+            verify("operator*");
             return m_queue->m_rec_ptr  [m_ind];
         }
 
@@ -557,11 +540,7 @@
         //
         iterator_gen& operator++()
         {
-<<<<<<< HEAD
             verify("operator++");
-=======
-            verify();
->>>>>>> fdb605c2
             m_ind =
                 IsReverse
                 ? m_queue->decrement(m_ind)
@@ -571,11 +550,7 @@
 
         iterator_gen& operator+=(int val)
         {
-<<<<<<< HEAD
             verify("operator+=");
-=======
-            verify();
->>>>>>> fdb605c2
             m_ind =
                 IsReverse
                 ? m_queue->decrement(m_ind, val)
@@ -585,11 +560,7 @@
 
         iterator_gen operator+(int val) const
         {
-<<<<<<< HEAD
             verify("operator+");
-=======
-            verify();
->>>>>>> fdb605c2
             iterator_gen res = *this;
             res += val;
             return res;
@@ -597,11 +568,7 @@
 
         iterator_gen& operator--()
         {
-<<<<<<< HEAD
             verify("operator--");
-=======
-            verify();
->>>>>>> fdb605c2
             m_ind =
                 IsReverse
                 ? m_queue->increment(m_ind)
@@ -611,11 +578,7 @@
 
         iterator_gen& operator-=(int val)
         {
-<<<<<<< HEAD
             verify("operator-=");
-=======
-            verify();
->>>>>>> fdb605c2
             m_ind =
                 IsReverse
                 ? m_queue->increment(m_ind, val)
@@ -625,11 +588,7 @@
 
         iterator_gen operator-(int val) const
         {
-<<<<<<< HEAD
             verify("operator-");
-=======
-            verify();
->>>>>>> fdb605c2
             iterator_gen res = *this;
             res -= val;
             return res;
@@ -740,11 +699,7 @@
     template<bool IsReverse>
     void erase(iterator_gen<false, IsReverse> const& it)
     {
-<<<<<<< HEAD
         it.verify("erase");
-=======
-        it.verify();
->>>>>>> fdb605c2
         assert(m_side != side_t::producer);
         if (utxx::unlikely(it.m_queue != this))
             throw std::invalid_argument
