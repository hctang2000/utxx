--- conflicted
+++ resolved
@@ -119,14 +119,8 @@
     return true;
 }
 
-<<<<<<< HEAD
-int get_priority(log_level level);
-
-void logger_impl_syslog::log_msg(const log_msg_info& info) throw(io_error)
-=======
 void logger_impl_syslog::log_msg
     (const logger::msg& a_msg, const char* a_buf, size_t a_size) throw(io_error)
->>>>>>> f6c3d060
 {
     int priority = get_priority(a_msg.level());
     if (priority)
