//----------------------------------------------------------------------------
/// \file  logger_impl_console.cpp
//----------------------------------------------------------------------------
/// \brief Back-end plugin implementating console message writer for the
/// <tt>logger</tt> class.
//----------------------------------------------------------------------------
// Copyright (c) 2011 Serge Aleynikov <saleyn@gmail.com>
// Created: 2009-11-25
//----------------------------------------------------------------------------
/*
***** BEGIN LICENSE BLOCK *****

This file is part of the utxx open-source project.

Copyright (C) 2011 Serge Aleynikov <saleyn@gmail.com>

This library is free software; you can redistribute it and/or
modify it under the terms of the GNU Lesser General Public
License as published by the Free Software Foundation; either
version 2.1 of the License, or (at your option) any later version.

This library is distributed in the hope that it will be useful,
but WITHOUT ANY WARRANTY; without even the implied warranty of
MERCHANTABILITY or FITNESS FOR A PARTICULAR PURPOSE.  See the GNU
Lesser General Public License for more details.

You should have received a copy of the GNU Lesser General Public
License along with this library; if not, write to the Free Software
Foundation, Inc., 59 Temple Place, Suite 330, Boston, MA  02111-1307  USA

***** END LICENSE BLOCK *****
*/
#include <utxx/logger/logger_impl_console.hpp>
#include <utxx/logger/logger_impl.hpp>
#include <iostream>
#include <stdio.h>

namespace utxx {

static logger_impl_mgr::impl_callback_t f = &logger_impl_console::create;
static logger_impl_mgr::registrar reg("console", f);

std::ostream& logger_impl_console::dump(std::ostream& out,
    const std::string& a_prefix) const
{
    out << a_prefix << "logger." << name() << '\n'
        << a_prefix << "    color          = " << to_string(m_color) << '\n'
        << a_prefix << "    stdout-levels  = " << logger::log_levels_to_str(m_stdout_levels) << '\n'
        << a_prefix << "    stderr-levels  = " << logger::log_levels_to_str(m_stderr_levels) << '\n';
    return out;
}

bool logger_impl_console::init(const variant_tree& a_config)
    throw(badarg_error, io_error)
{
    using boost::property_tree::ptree;
    BOOST_ASSERT(this->m_log_mgr);

    ptree::const_assoc_iterator it;
    m_color         = a_config.get("logger.console.color", true);
    std::string s   = a_config.get("logger.console.stdout-levels", "");
    m_stdout_levels = !s.empty() ? logger::parse_log_levels(s) : s_def_stdout_levels;

    s = a_config.get("logger.console.stderr-levels", "");
    m_stderr_levels = !s.empty() ? logger::parse_log_levels(s) : s_def_stderr_levels;

    int all_levels = m_stdout_levels | m_stderr_levels;
    for(int lvl = 0; lvl < logger::NLEVELS; ++lvl) {
        log_level level = logger::signal_slot_to_level(lvl);
        if ((all_levels & static_cast<int>(level)) != 0)
            this->add(level, logger::on_msg_delegate_t::from_method
                    <logger_impl_console, &logger_impl_console::log_msg>(this));
    }
    return true;
}

<<<<<<< HEAD
void logger_impl_console::log_msg(const log_msg_info& info)
    throw(std::runtime_error)
=======
void logger_impl_console::log_msg(
    const logger::msg& a_msg, const char* a_buf, size_t a_size) throw(io_error)
>>>>>>> f6c3d060
{
    if (a_msg.level() & m_stdout_levels) {
        colorize(a_msg.level(), std::cout, std::string(a_buf, a_size));
        std::flush(std::cout);
    } else if (a_msg.level() & m_stderr_levels) {
        colorize(a_msg.level(), std::cerr, std::string(a_buf, a_size));
    }
}

void logger_impl_console::colorize
    (log_level a_ll, std::ostream& out, const std::string& a_str)
{
    static const char YELLOW[] = "\E[1;33;40m";
    static const char RED[]    = "\E[1;31;40m";
    static const char MAGENTA[]= "\E[1;35;40m";
    static const char NORMAL[] = "\E[0m";

    if (!m_color || a_ll <  LEVEL_WARNING) out << a_str;
    else if        (a_ll <= LEVEL_WARNING) out << YELLOW  << a_str << NORMAL;
    else if        (a_ll >= LEVEL_FATAL)   out << MAGENTA << a_str << NORMAL;
    else if        (a_ll >= LEVEL_ERROR)   out << RED     << a_str << NORMAL;
}


} // namespace utxx<|MERGE_RESOLUTION|>--- conflicted
+++ resolved
@@ -74,13 +74,8 @@
     return true;
 }
 
-<<<<<<< HEAD
-void logger_impl_console::log_msg(const log_msg_info& info)
-    throw(std::runtime_error)
-=======
 void logger_impl_console::log_msg(
     const logger::msg& a_msg, const char* a_buf, size_t a_size) throw(io_error)
->>>>>>> f6c3d060
 {
     if (a_msg.level() & m_stdout_levels) {
         colorize(a_msg.level(), std::cout, std::string(a_buf, a_size));
