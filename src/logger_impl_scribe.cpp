//----------------------------------------------------------------------------
/// \file  logger_impl_scribe.cpp
//----------------------------------------------------------------------------
/// \brief Back-end plugin implementating synchronous file writer for the
/// <tt>logger</tt> class.
//----------------------------------------------------------------------------
// Copyright (c) 2011 Serge Aleynikov <saleyn@gmail.com>
// Created: 2009-11-25
//----------------------------------------------------------------------------
/*
***** BEGIN LICENSE BLOCK *****

This file is part of the utxx open-source project.

Copyright (C) 2011 Serge Aleynikov <saleyn@gmail.com>

This library is free software; you can redistribute it and/or
modify it under the terms of the GNU Lesser General Public
License as published by the Free Software Foundation; either
version 2.1 of the License, or (at your option) any later version.

This library is distributed in the hope that it will be useful,
but WITHOUT ANY WARRANTY; without even the implied warranty of
MERCHANTABILITY or FITNESS FOR A PARTICULAR PURPOSE.  See the GNU
Lesser General Public License for more details.

You should have received a copy of the GNU Lesser General Public
License along with this library; if not, write to the Free Software
Foundation, Inc., 59 Temple Place, Suite 330, Boston, MA  02111-1307  USA

***** END LICENSE BLOCK *****
*/

#include <utxx/logger/logger_impl_scribe.hpp>

#ifdef UTXX_HAVE_THRIFT_H

#include <stdio.h>
#include <time.h>
#include <sys/stat.h>
#include <sys/types.h>
#include <fcntl.h>
#include <utxx/url.hpp>

#include <thrift/Thrift.h>
#include <thrift/TApplicationException.h>
#include <thrift/protocol/TProtocol.h>
#include <thrift/transport/TTransport.h>

namespace utxx {

static logger_impl_mgr::impl_callback_t f = &logger_impl_scribe::create;
static logger_impl_mgr::registrar reg("scribe", f);

logger_impl_scribe::logger_impl_scribe(const char* a_name)
    : m_name(a_name)
    , m_server_addr("uds:///var/run/scribed")
    , m_levels(LEVEL_NO_DEBUG)
    , m_reconnecting(0)
    , m_engine_ptr(new async_logger_engine())
    , m_engine    (m_engine_ptr.get())
{}

void logger_impl_scribe::finalize()
{
    m_engine->close_file(m_fd);

    disconnect();

    if (m_engine->running() && m_engine == m_engine_ptr.get())
        m_engine->stop();
}

void logger_impl_scribe::set_engine(multi_file_async_logger& a_engine)
{
    if (m_engine_ptr && m_engine == m_engine_ptr.get()) {
        m_engine_ptr->stop();
        m_engine_ptr.reset();
    }

    m_engine = &a_engine;
}

std::ostream& logger_impl_scribe::dump(std::ostream& out,
    const std::string& a_prefix) const
{
    out << a_prefix << "logger." << name() << '\n'
        << a_prefix << "    address        = " << m_server_addr.to_string() << '\n'
        << a_prefix << "    timeout        = " << m_server_timeout << '\n'
        << a_prefix << "    levels         = " << logger::log_levels_to_str(m_levels) << '\n';
    return out;
}

static void thrift_output(const char* a_msg) {
<<<<<<< HEAD
    LOG_ERROR(a_msg);
=======
    std::string s(a_msg);   // logger will send this string to another thread
    LOG_ERROR(s.c_str());
>>>>>>> f6c3d060
}

bool logger_impl_scribe::init(const variant_tree& a_config)
    throw(badarg_error, io_error)
{
    ::apache::thrift::GlobalOutput.setOutputFunction(&thrift_output);

    finalize();

    std::stringstream str;
    str << "tcp://localhost:" << DEFAULT_PORT;
    std::string url = a_config.get<std::string>("logger.scribe.address", str.str());

    if (m_log_mgr && (url.find("uds://") == 0 || url.find("file://") == 0))
        url = m_log_mgr->replace_macros(url);

    if (!m_server_addr.parse(url))
        throw std::runtime_error(
            std::string("Invalid scribe server address [logger.scribe.address]: ") + url);

    m_server_timeout= a_config.get<int>("logger.scribe.timeout", DEFAULT_TIMEOUT);

    // See comments in the beginning of the logger_impl_scribe.hpp on
    // thread safety.
    m_levels        = logger::parse_log_levels(a_config.get<std::string>(
                        "logger.scribe.levels", logger::default_log_levels));

    if (m_levels != NOLOGGING) {
        try {
            connect();
        } catch (const std::exception& e) {
            throw io_error(errno, "Failed to open connection to scribe server ",
                           m_server_addr, ": ", e.what());
        }

        // If this implementation started as part of the logging framework,
        // install it in the slots of the logger for use with LOG_* macros
        if (m_log_mgr) {
            // Install log_msg callbacks from appropriate levels
            for(int lvl = 0; lvl < logger_impl::NLEVELS; ++lvl) {
                log_level level = logger::signal_slot_to_level(lvl);
                if ((m_levels & static_cast<int>(level)) != 0)
                    this->add_msg_logger(level,
                        on_msg_delegate_t::from_method<
                            logger_impl_scribe, &logger_impl_scribe::log_msg>(this));
            }
            // Install log_bin callback
            this->add_bin_logger(
                on_bin_delegate_t::from_method<
                    logger_impl_scribe, &logger_impl_scribe::log_bin>(this));
        }
    }

    auto shared_this = this->shared_from_this();
    auto write_fun   =
        [=](typename async_logger_engine::stream_info& a_si,
            const char* a_categories[],
            const iovec* a_data, size_t a_size)
        { return shared_this->writev(a_si, a_categories, a_data, a_size); };

    m_fd = m_engine->open_stream
        (m_name.c_str(), write_fun, nullptr, m_socket->getSocketFD());

    if (!m_fd)
        throw std::runtime_error("Error opening scribe logging stream!");

    m_engine->set_reconnect
        (m_fd, [=](typename async_logger_engine::stream_info& a_si) -> int
                  { return shared_this->on_reconnect(a_si); });

    if (!m_engine->running())
        m_engine->start();

    return true;
}

int logger_impl_scribe::connect() {
    namespace at = apache::thrift;

    m_socket.reset(
        m_server_addr.proto == UDS
            ? new at::transport::TSocket(m_server_addr.path)
            : new at::transport::TSocket(m_server_addr.addr, m_server_addr.port_int()));
    if (!m_socket)
        throw std::runtime_error("Failed to create scribe socket");

    m_socket->setConnTimeout(m_server_timeout);
    m_socket->setRecvTimeout(m_server_timeout);
    m_socket->setSendTimeout(m_server_timeout);

    /*
     * We don't want to send resets to close the connection. Among
     * other badness it also reduces data reliability. On getting a
     * rest, the receiving socket will throw any data the receving
     * process has not yet read.
     *
     * echo 5 > /proc/sys/net/ipv4/tcp_fin_timeout to set the TIME_WAIT
     * timeout on a system.
     * sysctl -a | grep tcp
     */
    m_socket->setLinger(0, 0);

    m_transport.reset(new at::transport::TFramedTransport(m_socket));
    if (!m_transport)
        throw std::runtime_error("Failed to create scribe framed transport");
    m_protocol.reset(new at::protocol::TBinaryProtocol(m_transport));
    if (!m_protocol)
        throw std::runtime_error("Failed to create scribe protocol");
    m_protocol->setStrict(false, false);

    m_transport->open();

    int attempts = m_reconnecting;
    m_reconnecting = 0;

    return attempts;
}

void logger_impl_scribe::disconnect() {
    if (connected())
        m_transport->close();
}

// Called by m_engine when writev() call resulted in an error
int logger_impl_scribe::on_reconnect(typename async_logger_engine::stream_info& a_si)
{
    int res = -1;

    try {
        int attempts = connect();

        if (m_reconnecting > 0)
            LOG_INFO("Successfully reconnected to scribe server at %s (attempts=%d)",
                      m_server_addr.to_string().c_str(), attempts);

        res = m_socket->getSocketFD();
    } catch(std::exception& e) {
        if (!m_reconnecting++) {
            LOG_ERROR("Failed to reconnect to scribe server at %s: %s",
                       m_server_addr.to_string().c_str(), e.what());
        }
    }

    return res;
}

int logger_impl_scribe::writev(typename async_logger_engine::stream_info& a_si,
                               const char* a_categories[],
                               const iovec* a_data, size_t a_size)
{
    namespace atp = ::apache::thrift::protocol;
    int32_t xfer = 0;

    try {
        int32_t cseqid = 0;
        xfer = m_protocol->writeMessageBegin("Log", atp::T_CALL, cseqid);

        {
            xfer += m_protocol->writeStructBegin("scribe_Log_pargs");
            xfer += m_protocol->writeFieldBegin("messages", atp::T_LIST, 1);

            xfer += write_items(a_categories, a_data, a_size);

            xfer += m_protocol->writeFieldEnd();

            xfer += m_protocol->writeFieldStop();
            xfer += m_protocol->writeStructEnd();
        }

        xfer += m_protocol->writeMessageEnd();
        xfer += m_protocol->getTransport()->writeEnd();
        m_protocol->getTransport()->flush();

        // Wait for ack
        recv_log_reply();
    } catch (std::exception& e) {
        LOG_ERROR("Error writing data to scribe: %s", e.what());
        m_transport.reset();
        xfer = -1;
    }

    return xfer;
}

<<<<<<< HEAD
void logger_impl_scribe::log_msg(const log_msg_info& info) throw(io_error)
{
    send_data(info.level(), info.category(), info.data(), info.data_len());
}

void logger_impl_scribe::log_bin(
    const std::string& a_category, const char* a_msg, size_t a_size) throw(io_error)
=======
void logger_impl_scribe::log_msg(const logger::msg& a_msg, const char* a_buf, size_t a_size)
    throw(io_error)
>>>>>>> f6c3d060
{
    send_data(a_msg.level(), a_msg.category(), a_buf, a_size);
}

void logger_impl_scribe::send_data(
    log_level level, const std::string& a_category, const char* a_msg, size_t a_size)
    throw(runtime_error)
{
    if (!m_engine->running())
        throw runtime_error("logger_impl_scribe::send_data: logging engine terminated!");

    char* p = m_engine->allocate(a_size);

    if (!p)
        throw runtime_error("logger_impl_scribe::send_data: Out of memory allocating ",
                            a_size, " bytes!");
    memcpy(p, a_msg, a_size);

    m_engine->write(m_fd, a_category, p, a_size);
}

int logger_impl_scribe::write_string(const char* a_str, int a_size)
{
    uint32_t result = m_protocol->writeI32(a_size);
    if (a_size > 0) {
        m_transport->write((uint8_t*)a_str, a_size);
        result += a_size;
    }
    return result;
}

int logger_impl_scribe::write_items(
    const char* a_categories[], const iovec* a_data, size_t a_size)
{
    namespace atp = ::apache::thrift::protocol;

    uint32_t xfer = m_protocol->writeListBegin(atp::T_STRUCT, a_size);
    for (uint32_t i=0; i < a_size; ++i) {
        xfer += m_protocol->writeStructBegin("LogEntry");

        xfer += m_protocol->writeFieldBegin("category", atp::T_STRING, 1);
        xfer += write_string(
            a_categories[i], a_categories[i] ? strlen(a_categories[i]) : 0);
        xfer += m_protocol->writeFieldEnd();

        xfer += m_protocol->writeFieldBegin("message", atp::T_STRING, 2);
        xfer += write_string(
            static_cast<const char*>(a_data[i].iov_base), a_data[i].iov_len);
        xfer += m_protocol->writeFieldEnd();

        xfer += m_protocol->writeFieldStop();
        xfer += m_protocol->writeStructEnd();
    }
    xfer += m_protocol->writeListEnd();
    return (int)xfer;
}

logger_impl_scribe::scribe_result_code
logger_impl_scribe::recv_log_reply()
{
    namespace atp = ::apache::thrift::protocol;
    int32_t rseqid = 0;
    std::string fname;
    atp::TMessageType mtype;

    m_protocol->readMessageBegin(fname, mtype, rseqid);
    if (mtype == atp::T_EXCEPTION) {
        ::apache::thrift::TApplicationException x;
        x.read(m_protocol.get());
        m_protocol->readMessageEnd();
        m_protocol->getTransport()->readEnd();
        throw x;
    }
    if (mtype != atp::T_REPLY) {
        m_protocol->skip(atp::T_STRUCT);
        m_protocol->readMessageEnd();
        m_protocol->getTransport()->readEnd();
    }
    if (fname.compare("Log") != 0) {
        m_protocol->skip(atp::T_STRUCT);
        m_protocol->readMessageEnd();
        m_protocol->getTransport()->readEnd();
    }
    scribe_result_code rc;
    bool is_set;
    read_scribe_result(rc, is_set);
    m_protocol->readMessageEnd();
    m_protocol->getTransport()->readEnd();

    if (is_set)
        return rc;

    throw ::apache::thrift::TApplicationException(
        ::apache::thrift::TApplicationException::MISSING_RESULT,
        "Scribe log failed: unknown result");
}

uint32_t logger_impl_scribe::read_scribe_result(scribe_result_code& a_rc, bool& a_is_set)
{
    namespace atp = ::apache::thrift::protocol;
    uint32_t xfer = 0;
    std::string fname;
    atp::TType ftype;
    int16_t fid;

    a_is_set = false;

    xfer += m_protocol->readStructBegin(fname);

    using atp::TProtocolException;

    while (true)
    {
        xfer += m_protocol->readFieldBegin(fname, ftype, fid);
        if (ftype == atp::T_STOP)
            break;
        switch (fid) {
        case 0:
            if (ftype == atp::T_I32) {
                int32_t ecast7;
                xfer += m_protocol->readI32(ecast7);
                a_rc = (scribe_result_code)ecast7;
                a_is_set = true;
            } else {
                xfer += m_protocol->skip(ftype);
            }
            break;
        default:
            xfer += m_protocol->skip(ftype);
            break;
        }
        xfer += m_protocol->readFieldEnd();
    }

    xfer += m_protocol->readStructEnd();

    return xfer;
}


} // namespace utxx

#endif // HAVE_THRIFT_H<|MERGE_RESOLUTION|>--- conflicted
+++ resolved
@@ -40,6 +40,7 @@
 #include <sys/stat.h>
 #include <sys/types.h>
 #include <fcntl.h>
+#include <boost/format.hpp>
 #include <utxx/url.hpp>
 
 #include <thrift/Thrift.h>
@@ -57,28 +58,15 @@
     , m_server_addr("uds:///var/run/scribed")
     , m_levels(LEVEL_NO_DEBUG)
     , m_reconnecting(0)
-    , m_engine_ptr(new async_logger_engine())
-    , m_engine    (m_engine_ptr.get())
 {}
 
 void logger_impl_scribe::finalize()
 {
-    m_engine->close_file(m_fd);
-
+    if (!m_engine->running()) {
+        m_engine->close_file(m_fd);
+        m_engine->stop();
+    }
     disconnect();
-
-    if (m_engine->running() && m_engine == m_engine_ptr.get())
-        m_engine->stop();
-}
-
-void logger_impl_scribe::set_engine(multi_file_async_logger& a_engine)
-{
-    if (m_engine_ptr && m_engine == m_engine_ptr.get()) {
-        m_engine_ptr->stop();
-        m_engine_ptr.reset();
-    }
-
-    m_engine = &a_engine;
 }
 
 std::ostream& logger_impl_scribe::dump(std::ostream& out,
@@ -92,12 +80,8 @@
 }
 
 static void thrift_output(const char* a_msg) {
-<<<<<<< HEAD
-    LOG_ERROR(a_msg);
-=======
     std::string s(a_msg);   // logger will send this string to another thread
     LOG_ERROR(s.c_str());
->>>>>>> f6c3d060
 }
 
 bool logger_impl_scribe::init(const variant_tree& a_config)
@@ -129,47 +113,44 @@
         try {
             connect();
         } catch (const std::exception& e) {
-            throw io_error(errno, "Failed to open connection to scribe server ",
-                           m_server_addr, ": ", e.what());
+            throw std::runtime_error(
+                (boost::format("Failed to open connection to scribe server %s: %s")
+                    % m_server_addr % e.what()).str().c_str());
         }
 
         // If this implementation started as part of the logging framework,
         // install it in the slots of the logger for use with LOG_* macros
         if (m_log_mgr) {
             // Install log_msg callbacks from appropriate levels
-            for(int lvl = 0; lvl < logger_impl::NLEVELS; ++lvl) {
+            for(int lvl = 0; lvl < logger::NLEVELS; ++lvl) {
                 log_level level = logger::signal_slot_to_level(lvl);
                 if ((m_levels & static_cast<int>(level)) != 0)
-                    this->add_msg_logger(level,
-                        on_msg_delegate_t::from_method<
+                    this->add(level,
+                        logger::on_msg_delegate_t::from_method<
                             logger_impl_scribe, &logger_impl_scribe::log_msg>(this));
             }
-            // Install log_bin callback
-            this->add_bin_logger(
-                on_bin_delegate_t::from_method<
-                    logger_impl_scribe, &logger_impl_scribe::log_bin>(this));
         }
     }
 
-    auto shared_this = this->shared_from_this();
-    auto write_fun   =
-        [=](typename async_logger_engine::stream_info& a_si,
-            const char* a_categories[],
-            const iovec* a_data, size_t a_size)
-        { return shared_this->writev(a_si, a_categories, a_data, a_size); };
-
-    m_fd = m_engine->open_stream
-        (m_name.c_str(), write_fun, nullptr, m_socket->getSocketFD());
-
+    auto sthis = this->shared_from_this();
+
+    m_fd = m_engine->open_stream(m_name.c_str(),
+                                 [sthis](async_logger_engine::stream_info& a_si,
+                                         const char** a_categories,
+                                         const iovec* a_data, size_t a_size) {
+                                    return sthis->writev
+                                        (a_si, a_categories, a_data, a_size);
+                                 },
+                                 nullptr,
+                                 m_socket->getSocketFD()
+                                );
     if (!m_fd)
         throw std::runtime_error("Error opening scribe logging stream!");
 
-    m_engine->set_reconnect
-        (m_fd, [=](typename async_logger_engine::stream_info& a_si) -> int
-                  { return shared_this->on_reconnect(a_si); });
-
-    if (!m_engine->running())
-        m_engine->start();
+    m_engine->set_reconnect(m_fd,
+                           boost::bind(&logger_impl_scribe::on_reconnect,
+                                       this->shared_from_this(), _1));
+    m_engine->start();
 
     return true;
 }
@@ -231,13 +212,13 @@
 
         if (m_reconnecting > 0)
             LOG_INFO("Successfully reconnected to scribe server at %s (attempts=%d)",
-                      m_server_addr.to_string().c_str(), attempts);
+                     m_server_addr.to_string().c_str(), attempts);
 
         res = m_socket->getSocketFD();
     } catch(std::exception& e) {
         if (!m_reconnecting++) {
             LOG_ERROR("Failed to reconnect to scribe server at %s: %s",
-                       m_server_addr.to_string().c_str(), e.what());
+                      m_server_addr.to_string().c_str(), e.what());
         }
     }
 
@@ -282,18 +263,8 @@
     return xfer;
 }
 
-<<<<<<< HEAD
-void logger_impl_scribe::log_msg(const log_msg_info& info) throw(io_error)
-{
-    send_data(info.level(), info.category(), info.data(), info.data_len());
-}
-
-void logger_impl_scribe::log_bin(
-    const std::string& a_category, const char* a_msg, size_t a_size) throw(io_error)
-=======
 void logger_impl_scribe::log_msg(const logger::msg& a_msg, const char* a_buf, size_t a_size)
     throw(io_error)
->>>>>>> f6c3d060
 {
     send_data(a_msg.level(), a_msg.category(), a_buf, a_size);
 }
@@ -303,13 +274,16 @@
     throw(runtime_error)
 {
     if (!m_engine->running())
-        throw runtime_error("logger_impl_scribe::send_data: logging engine terminated!");
+        throw runtime_error("Logger terminated!");
 
     char* p = m_engine->allocate(a_size);
 
-    if (!p)
-        throw runtime_error("logger_impl_scribe::send_data: Out of memory allocating ",
-                            a_size, " bytes!");
+    if (!p) {
+        std::stringstream s("Out of memory allocating ");
+        s << a_size << " bytes!";
+        throw runtime_error(s.str());
+    }
+
     memcpy(p, a_msg, a_size);
 
     m_engine->write(m_fd, a_category, p, a_size);
@@ -436,4 +410,4 @@
 
 } // namespace utxx
 
-#endif // HAVE_THRIFT_H+#endif // UTXX_HAVE_THRIFT_H